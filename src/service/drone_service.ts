--- conflicted
+++ resolved
@@ -9,16 +9,10 @@
     return drone;
 };
 
-<<<<<<< HEAD
 // Get all drones with pagination
 export const getDrones = async (page: number, limit: number) => {
     const skip = (page - 1) * limit;
     return await Drone.find().skip(skip).limit(limit);
-=======
-// Lista todos los drones disponibles
-export const getDrones = async () => {
-    return await Drone.find();
->>>>>>> 7fe15679
 };
 
 // Obtiene la información detallada de un dron, incluyendo el vendedor
