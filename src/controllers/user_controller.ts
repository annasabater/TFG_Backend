// src/controllers/user_controller.ts
<<<<<<< HEAD

import { Request, Response } from 'express';
import {
  saveMethod,
  createUser as serviceCreateUser,
  getAllUsers as serviceGetAllUsers,
  getUserById as serviceGetUserById,
  updateUser as serviceUpdateUser,
  deleteUser as serviceDeleteUser,
  logIn as serviceLogIn
} from '../service/user_service.js';
=======
import { saveMethod, createUser, getAllUsers, getUserById, updateUser, deleteUser } from '../service/user_service.js';
import { IUser } from '../models/user_models.js';
import { JwtPayload } from 'jsonwebtoken';
import express, { Request, Response } from 'express';
import { verifyRole } from '../middleware/session.js';

interface RequestExt extends Request {
    user?: string | JwtPayload;
}
>>>>>>> 9d43210d

// GET /api/main
export const saveMethodHandler = (_req: Request, res: Response) => {
  const msg = saveMethod();
  res.json({ message: msg });
};

// POST /api/users/signup
export const createUserHandler = async (req: Request, res: Response) => {
  try {
    const userDoc = await serviceCreateUser(req.body);
    const { password, ...user } = userDoc.toObject();
    return res.status(201).json({ user });
  } catch (err: any) {
    if (
      err.message.includes('correo') ||
      err.message.includes('nombre de usuario')
    ) {
      return res.status(400).json({ message: err.message });
    }
    return res.status(500).json({ message: err.message });
  }
};

<<<<<<< HEAD
// POST /api/users/login
export const logInHandler = async (req: Request, res: Response) => {
  try {
    const userDoc = await serviceLogIn(req.body.email, req.body.password);
    const { password, ...user } = userDoc.toObject();
    return res.json({ user });
  } catch (err: any) {
    if (err.message === 'Usuario no encontrado o eliminado') {
      return res.status(404).json({ message: err.message });
    }
    if (err.message === 'Contraseña incorrecta') {
      return res.status(401).json({ message: err.message });
=======
export const getAllUsersHandler = async (req: RequestExt, res: Response) => {
    try {
        const page = parseInt(req.query.page as string) || 1;
        const limit = parseInt(req.query.limit as string) || 10;
        const data = await getAllUsers(page, limit);
        res.send(data);
    } catch (error: any) {
        res.status(500).json({ message: error.message });
    }
};
export const getUserByIdHandler = async (req: Request, res: Response) => {
    try {
        const data = await getUserById(req.params.id);
        if (!data || data.isDeleted) {
            return res.status(404).json({ message: 'Usuario no encontrado' });
        }
        res.json(data);
    } catch (error: any) {
        res.status(500).json({ message: error.message });
>>>>>>> 9d43210d
    }
    return res.status(500).json({ message: err.message });
  }
};
<<<<<<< HEAD

// GET /api/users?page=1&limit=10
export const getAllUsersHandler = async (req: Request, res: Response) => {
  try {
    const page = parseInt(req.query.page as string) || 1;
    const limit = parseInt(req.query.limit as string) || 10;
    const users = await serviceGetAllUsers(page, limit);
    res.json(users);
  } catch (err: any) {
    res.status(500).json({ message: err.message });
  }
};

// GET /api/users/:id
export const getUserByIdHandler = async (req: Request, res: Response) => {
  try {
    const userDoc = await serviceGetUserById(req.params.id);
    if (!userDoc) {
      return res.status(404).json({ message: 'Usuario no encontrado' });
=======
export const updateUserHandler = async (req: Request, res: Response) => {
    try {
        const role = await verifyRole(req, res);
        if(role!== '') {
            return res.status(403).json({ message: role });
        }
        const data = await updateUser(req.params.id, req.body);
        res.json(data);
    } catch (error: any) {
        res.status(500).json({ message: error.message });
    }
};
export const deleteUserHandler = async (req: RequestExt, res: Response) => {
    try {
        const role = await verifyRole(req, res);
        if(role!== '') {
            return res.status(403).json({ message: role });
        }
        const data = await deleteUser(req.params.id);
        res.json(data);
    } catch (error: any) {
        res.status(500).json({ message: error.message });
>>>>>>> 9d43210d
    }
    const { password, ...user } = userDoc.toObject();
    res.json(user);
  } catch (err: any) {
    res.status(500).json({ message: err.message });
  }
};
<<<<<<< HEAD

// PUT /api/users/:id
export const updateUserHandler = async (req: Request, res: Response) => {
  try {
    const result = await serviceUpdateUser(req.params.id, req.body);
    res.json(result);
  } catch (err: any) {
    res.status(500).json({ message: err.message });
  }
};

// DELETE /api/users/:id
export const deleteUserHandler = async (req: Request, res: Response) => {
  try {
    const result = await serviceDeleteUser(req.params.id);
    res.json(result);
  } catch (err: any) {
    res.status(500).json({ message: err.message });
  }
};
=======
/*
export const logInHandler = async (req: Request, res: Response) => {
    try {
        const data = await logIn(req.body.email, req.body.password);
        if (!data) {
            return res.status(404).json({ message: 'Usuario no encontrado o eliminado' });
        }
        res.json({ message: 'Sesión iniciada con éxito' });
    } catch (error: any) {
        if (error.message === 'Contraseña incorrecta') {
            return res.status(401).json({ message: error.message });
        }
        res.status(500).json({ message: error.message });

    }
}
*/
>>>>>>> 9d43210d
<|MERGE_RESOLUTION|>--- conflicted
+++ resolved
@@ -1,17 +1,4 @@
 // src/controllers/user_controller.ts
-<<<<<<< HEAD
-
-import { Request, Response } from 'express';
-import {
-  saveMethod,
-  createUser as serviceCreateUser,
-  getAllUsers as serviceGetAllUsers,
-  getUserById as serviceGetUserById,
-  updateUser as serviceUpdateUser,
-  deleteUser as serviceDeleteUser,
-  logIn as serviceLogIn
-} from '../service/user_service.js';
-=======
 import { saveMethod, createUser, getAllUsers, getUserById, updateUser, deleteUser } from '../service/user_service.js';
 import { IUser } from '../models/user_models.js';
 import { JwtPayload } from 'jsonwebtoken';
@@ -21,7 +8,6 @@
 interface RequestExt extends Request {
     user?: string | JwtPayload;
 }
->>>>>>> 9d43210d
 
 // GET /api/main
 export const saveMethodHandler = (_req: Request, res: Response) => {
@@ -31,35 +17,20 @@
 
 // POST /api/users/signup
 export const createUserHandler = async (req: Request, res: Response) => {
-  try {
-    const userDoc = await serviceCreateUser(req.body);
-    const { password, ...user } = userDoc.toObject();
-    return res.status(201).json({ user });
-  } catch (err: any) {
-    if (
-      err.message.includes('correo') ||
-      err.message.includes('nombre de usuario')
-    ) {
-      return res.status(400).json({ message: err.message });
+    try {
+        const data = await createUser(req.body);
+        res.json({ message: 'Usuario registrado exitosamente' });
+    } catch (error: any) {
+        if (error.message === 'Ya existe un usuario con este correo') {
+            return res.status(400).json({ message: error.message });
+        }
+        else if (error.message === 'Ya existe un usuario con este nombre') {
+            return res.status(400).json({ message: error.message });
+        }
+        res.status(500).json({ message: error.message });
     }
-    return res.status(500).json({ message: err.message });
-  }
 };
 
-<<<<<<< HEAD
-// POST /api/users/login
-export const logInHandler = async (req: Request, res: Response) => {
-  try {
-    const userDoc = await serviceLogIn(req.body.email, req.body.password);
-    const { password, ...user } = userDoc.toObject();
-    return res.json({ user });
-  } catch (err: any) {
-    if (err.message === 'Usuario no encontrado o eliminado') {
-      return res.status(404).json({ message: err.message });
-    }
-    if (err.message === 'Contraseña incorrecta') {
-      return res.status(401).json({ message: err.message });
-=======
 export const getAllUsersHandler = async (req: RequestExt, res: Response) => {
     try {
         const page = parseInt(req.query.page as string) || 1;
@@ -79,32 +50,8 @@
         res.json(data);
     } catch (error: any) {
         res.status(500).json({ message: error.message });
->>>>>>> 9d43210d
     }
-    return res.status(500).json({ message: err.message });
-  }
 };
-<<<<<<< HEAD
-
-// GET /api/users?page=1&limit=10
-export const getAllUsersHandler = async (req: Request, res: Response) => {
-  try {
-    const page = parseInt(req.query.page as string) || 1;
-    const limit = parseInt(req.query.limit as string) || 10;
-    const users = await serviceGetAllUsers(page, limit);
-    res.json(users);
-  } catch (err: any) {
-    res.status(500).json({ message: err.message });
-  }
-};
-
-// GET /api/users/:id
-export const getUserByIdHandler = async (req: Request, res: Response) => {
-  try {
-    const userDoc = await serviceGetUserById(req.params.id);
-    if (!userDoc) {
-      return res.status(404).json({ message: 'Usuario no encontrado' });
-=======
 export const updateUserHandler = async (req: Request, res: Response) => {
     try {
         const role = await verifyRole(req, res);
@@ -127,51 +74,20 @@
         res.json(data);
     } catch (error: any) {
         res.status(500).json({ message: error.message });
->>>>>>> 9d43210d
     }
-    const { password, ...user } = userDoc.toObject();
-    res.json(user);
-  } catch (err: any) {
-    res.status(500).json({ message: err.message });
-  }
-};
-<<<<<<< HEAD
-
-// PUT /api/users/:id
-export const updateUserHandler = async (req: Request, res: Response) => {
-  try {
-    const result = await serviceUpdateUser(req.params.id, req.body);
-    res.json(result);
-  } catch (err: any) {
-    res.status(500).json({ message: err.message });
-  }
 };
 
-// DELETE /api/users/:id
-export const deleteUserHandler = async (req: Request, res: Response) => {
-  try {
-    const result = await serviceDeleteUser(req.params.id);
-    res.json(result);
-  } catch (err: any) {
-    res.status(500).json({ message: err.message });
-  }
-};
-=======
+
 /*
 export const logInHandler = async (req: Request, res: Response) => {
-    try {
-        const data = await logIn(req.body.email, req.body.password);
-        if (!data) {
-            return res.status(404).json({ message: 'Usuario no encontrado o eliminado' });
-        }
-        res.json({ message: 'Sesión iniciada con éxito' });
-    } catch (error: any) {
-        if (error.message === 'Contraseña incorrecta') {
-            return res.status(401).json({ message: error.message });
-        }
-        res.status(500).json({ message: error.message });
+  try {
+    const userDoc = await serviceLogIn(req.body.email, req.body.password);
+    const { password, ...user } = userDoc.toObject();
+    return res.json({ user });
+  } catch (err: any) {
+    if (err.message === 'Usuario no encontrado o eliminado') {
+      return res.status(404).json({ message: err.message });
+    }
 
-    }
 }
 */
->>>>>>> 9d43210d
