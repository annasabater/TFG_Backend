--- conflicted
+++ resolved
@@ -120,10 +120,7 @@
 			})
 		);
 
-<<<<<<< HEAD
 		// Conversión de divisa antes de filtrar por precio 
-=======
->>>>>>> 9c9354ef
 		const allowedCurrencies = ['EUR', 'USD', 'GBP', 'JPY', 'CHF', 'CAD', 'AUD', 'CNY', 'HKD', 'NZD'];
 		const targetCurrency = req.query.currency as string;
 		if (!targetCurrency || !allowedCurrencies.includes(targetCurrency)) {
@@ -170,15 +167,8 @@
 		res.status(500).json({ message: (error as Error).message || 'Error al obtener los drones' });
 	}
 };
-<<<<<<< HEAD
   
 // Favoritos
-=======
-
-
-
-/* --- Favorits --- */
->>>>>>> 9c9354ef
 export const addFavoriteHandler = async (req: Request, res: Response) => {
 	try {
 		const favs = await addFavorite(req.params.userId, req.params.droneId);
