import { Request, Response } from 'express';
import { AuthRequest } from '../middleware/authMiddleware.js';
import { 
    createDrone, getDrones, getDroneById, updateDrone, deleteDrone, 
    getDronesByCategory, getDronesByPriceRange, addReviewToDrone, 
    sendMessage, getMessages, createOrder, getUserOrders, 
    updateOrderStatus, processPayment, getUserPayments 
} from '../service/drone_service.js';

// Crear un nuevo dron (Venta/Alquiler)
export const createDroneHandler = async (req: AuthRequest, res: Response) => {
    try {
        if (!req.user) return res.status(401).json({ message: "Usuario no autenticado" });

        const droneData = { ...req.body, sellerId: req.user.id };
        const drone = await createDrone(droneData);
        res.status(201).json(drone);
    } catch (error: any) {
        res.status(500).json({ message: error.message || "Error al crear el dron" });
    }
};

<<<<<<< HEAD
// Get all drones with pagination
export const getDronesHandler = async (req: Request, res: Response) => {
    try {
        const page = parseInt(req.query.page as string) || 1;
        const limit = parseInt(req.query.limit as string) || 10;
        const data = await getDrones(page, limit);
        res.status(200).json(data);
=======
// Obtener todos los drones
export const getDronesHandler = async (req: Request, res: Response) => {
    try {
        const drones = await getDrones();
        res.status(200).json(drones);
>>>>>>> 7fe15679
    } catch (error: any) {
        res.status(500).json({ message: error.message || "Error al obtener drones" });
    }
};

// Obtener un dron por ID
export const getDroneByIdHandler = async (req: Request, res: Response) => {
    try {
        const drone = await getDroneById(req.params.id);
        if (!drone) return res.status(404).json({ message: 'Drone no encontrado' });

        res.status(200).json(drone);
    } catch (error: any) {
        res.status(500).json({ message: error.message || "Error al obtener el dron" });
    }
};

// Actualizar un dron
export const updateDroneHandler = async (req: AuthRequest, res: Response) => {
    try {
        if (!req.user) return res.status(401).json({ message: "Usuario no autenticado" });

        const drone = await getDroneById(req.params.id);
        if (!drone) return res.status(404).json({ message: "Drone no encontrado" });

        if (drone.sellerId.toString() !== req.user.id) {
            return res.status(403).json({ message: "No tienes permiso para editar este dron" });
        }

        const updatedDrone = await updateDrone(req.params.id, req.body);
        res.status(200).json(updatedDrone);
    } catch (error: any) {
        res.status(500).json({ message: error.message || "Error al actualizar el dron" });
    }
};

// Eliminar un dron
export const deleteDroneHandler = async (req: AuthRequest, res: Response) => {
    try {
        if (!req.user) return res.status(401).json({ message: "Usuario no autenticado" });

        const drone = await getDroneById(req.params.id);
        if (!drone) return res.status(404).json({ message: "Drone no encontrado" });

        if (drone.sellerId.toString() !== req.user.id) {
            return res.status(403).json({ message: "No tienes permiso para eliminar este dron" });
        }

        await deleteDrone(req.params.id);
        res.status(200).json({ message: "Drone eliminado exitosamente" });
    } catch (error: any) {
        res.status(500).json({ message: error.message || "Error al eliminar el dron" });
    }
};

// Obtener drones por categoría
export const getDronesByCategoryHandler = async (req: Request, res: Response) => {
    try {
        const drones = await getDronesByCategory(req.params.category);
        res.status(200).json(drones);
    } catch (error: any) {
        res.status(500).json({ message: error.message || "Error al obtener drones por categoría" });
    }
};

// Obtener drones en un rango de precios
export const getDronesByPriceRangeHandler = async (req: Request, res: Response) => {
    try {
        const { min, max } = req.query;
        if (!min || !max || isNaN(Number(min)) || isNaN(Number(max))) {
            return res.status(400).json({ message: "Parámetros inválidos" });
        }

        const drones = await getDronesByPriceRange(Number(min), Number(max));
        res.status(200).json(drones);
    } catch (error: any) {
        res.status(500).json({ message: error.message || "Error al obtener drones en el rango de precios" });
    }
};

// Agregar una reseña a un dron
export const addDroneReviewHandler = async (req: AuthRequest, res: Response) => {
    try {
        if (!req.user) return res.status(401).json({ message: "Usuario no autenticado" });

        const { rating, comment } = req.body;
        const drone = await addReviewToDrone(req.params.id, req.user.id, rating, comment);

        if (!drone) return res.status(404).json({ message: "Drone o usuario no encontrado" });

        res.status(200).json(drone);
    } catch (error: any) {
        res.status(500).json({ message: error.message || "Error al agregar reseña" });
    }
};

// Enviar mensaje entre usuarios
export const sendMessageHandler = async (req: Request, res: Response) => {
    try {
        const { senderId, receiverId, content } = req.body;
        const message = await sendMessage(senderId, receiverId, content);
        res.status(201).json(message);
    } catch (error: any) {
        res.status(500).json({ message: error.message || "Error al enviar mensaje" });
    }
};

// Obtener historial de mensajes
export const getMessagesHandler = async (req: Request, res: Response) => {
    try {
        const messages = await getMessages(req.params.userId, req.params.contactId);
        res.status(200).json(messages);
    } catch (error: any) {
        res.status(500).json({ message: error.message || "Error al obtener mensajes" });
    }
};

// Crear un pedido
export const createOrderHandler = async (req: Request, res: Response) => {
    try {
        const { droneId, buyerId, sellerId } = req.body;
        const order = await createOrder(droneId, buyerId, sellerId);
        res.status(201).json(order);
    } catch (error: any) {
        res.status(500).json({ message: error.message || "Error al crear pedido" });
    }
};

// Obtener pedidos de un usuario
export const getUserOrdersHandler = async (req: Request, res: Response) => {
    try {
        const orders = await getUserOrders(req.params.userId);
        res.status(200).json(orders);
    } catch (error: any) {
        res.status(500).json({ message: error.message || "Error al obtener pedidos" });
    }
};

// Registrar un pago
export const processPaymentHandler = async (req: Request, res: Response) => {
    try {
        const { orderId, userId, amount } = req.body;
        const payment = await processPayment(orderId, userId, amount);
        res.status(201).json(payment);
    } catch (error: any) {
        res.status(500).json({ message: error.message || "Error al procesar pago" });
    }
};

// Obtener pagos de un usuario
export const getUserPaymentsHandler = async (req: Request, res: Response) => {
    try {
        const payments = await getUserPayments(req.params.userId);
        res.status(200).json(payments);
    } catch (error: any) {
        res.status(500).json({ message: error.message || "Error al obtener pagos" });
    }
};<|MERGE_RESOLUTION|>--- conflicted
+++ resolved
@@ -20,7 +20,6 @@
     }
 };
 
-<<<<<<< HEAD
 // Get all drones with pagination
 export const getDronesHandler = async (req: Request, res: Response) => {
     try {
@@ -28,13 +27,7 @@
         const limit = parseInt(req.query.limit as string) || 10;
         const data = await getDrones(page, limit);
         res.status(200).json(data);
-=======
-// Obtener todos los drones
-export const getDronesHandler = async (req: Request, res: Response) => {
-    try {
-        const drones = await getDrones();
-        res.status(200).json(drones);
->>>>>>> 7fe15679
+
     } catch (error: any) {
         res.status(500).json({ message: error.message || "Error al obtener drones" });
     }
