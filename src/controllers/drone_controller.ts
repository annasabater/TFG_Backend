--- conflicted
+++ resolved
@@ -1,10 +1,8 @@
-
-// src/controllers/drone_controller.ts
 import { Request, Response } from 'express';
+import Drone from '../models/drone_models.js';
+import { getMyDrones } from '../service/drone_service.js';
 import mongoose from 'mongoose';
-import Drone, { IDrone } from '../models/drone_models.js';
 import {
-<<<<<<< HEAD
 	createDrone,
 	getDrones,
 	getDroneById,
@@ -14,681 +12,467 @@
 	addFavorite,
 	removeFavorite,
 	getFavorites,
-	getMyDrones,
-	markDroneSold,
+	purchaseDroneWithBalance,
+	getDroneWithConvertedPrice,
+	purchaseMultipleDrones,
+	getUserPurchaseHistory,
+	getUserSalesHistory
 } from '../service/drone_service.js';
 import { getCommentsByDrone } from '../service/comment_service.js';
-=======
-    createDrone,
-    getDrones,
-    getDroneById,
-    updateDrone,
-    deleteDrone,
-    getOwnerByDroneId,
-    getDronesByCategory,
-    getDronesByPriceRange,
-    addReviewToDrone,
-    addFavorite,
-    removeFavorite,
-    getFavorites,
-    purchaseDroneWithBalance,
-    getDroneWithConvertedPrice,
-    purchaseMultipleDrones,
-    getUserPurchaseHistory,
-    getUserSalesHistory
-  } from '../service/drone_service.js';
-import { getCommentsByDrone } from '../service/comment_service.js';
-import exp from 'constants';
-
+
+// Tipos auxiliares
+interface UploadedFile {
+	filename: string;
+}
+interface CommentDoc {
+	rating?: number;
+	parentCommentId?: string | null;
+	[key: string]: unknown;
+}
 
 export const createDroneHandler = async (req: Request, res: Response) => {
-  try {
-    const {
-      _id,
-      status,
-      createdAt,
-      ratings,
-      isSold,
-      isService,
-      ...droneData
-    } = req.body;
-
-    // Validar y forzar stock
-    let stock = 1;
-    if (typeof droneData.stock !== 'undefined') {
-      stock = parseInt(droneData.stock);
-      if (isNaN(stock) || stock < 0) stock = 1;
-    }
-    droneData.stock = stock;
-
-    // Manejar imágenes subidas
-    let images: string[] = [];
-    if ((req as any).files && Array.isArray((req as any).files)) {
-      images = (req as any).files.map((file: any) => 'http://localhost:9000/uploads/' + file.filename);
-    }
-    if (images.length > 0) {
-      droneData.images = images;
-    }
-
-    const drone = await createDrone(droneData);
-    res.status(201).json(drone);
-  } catch (error: any) {
-    console.error('ERROR createDrone:', error);
-    res.status(500).json({ message: error.message || 'Error al crear el dron' });
-  }
+	try {
+		const {
+			_id,
+			status,
+			createdAt,
+			ratings,
+			isSold,
+			isService,
+			...droneData
+		} = req.body;
+
+		// Validar y forzar stock
+		let stock = 1;
+		if (typeof droneData.stock !== 'undefined') {
+			stock = parseInt(droneData.stock);
+			if (isNaN(stock) || stock < 0) stock = 1;
+		}
+		droneData.stock = stock;
+
+		// Manejar imágenes subidas
+		let images: string[] = [];
+		if ((req as unknown as { files?: UploadedFile[] }).files && Array.isArray((req as unknown as { files?: UploadedFile[] }).files)) {
+			images = ((req as unknown as { files: UploadedFile[] }).files).map((file: UploadedFile) => 'http://localhost:9000/uploads/' + file.filename);
+		}
+		if (images.length > 0) {
+			droneData.images = images;
+		}
+
+		const drone = await createDrone(droneData);
+		res.status(201).json(drone);
+	} catch (error: unknown) {
+		console.error('ERROR createDrone:', error);
+		res.status(500).json({ message: (error as Error).message || 'Error al crear el dron' });
+	}
 };
 
   
 
 // Get all drones with pagination
 export const getDronesHandler = async (req: Request, res: Response) => {
-  try {
-    const page  = parseInt(req.query.page as string) || 1;
-    let limit = parseInt(req.query.limit as string) || 10;
-    if (limit > 20) limit = 20;
-
-    const filters: any = {
-      q: req.query.q,
-      category: req.query.category,
-      condition: req.query.condition,
-      location: req.query.location,
-      name: req.query.name,
-      model: req.query.model
-    };
-    // El filtro minRating se aplica después de la consulta
-    const minRating = req.query.minRating ? Number(req.query.minRating) : undefined;
-    const minPrice = req.query.minPrice ? Number(req.query.minPrice) : undefined;
-    const maxPrice = req.query.maxPrice ? Number(req.query.maxPrice) : undefined;
-
-    // Traer los drones solo con los filtros que no dependen del precio
-    let drones = await getDrones(undefined, undefined, filters); // No paginar aquí
-    // Filtrar por name y model (búsqueda parcial, case-insensitive)
-    if (filters.name) {
-      drones = drones.filter((d: any) => d.model && d.model.toLowerCase().includes(filters.name.toLowerCase()));
-    }
-    if (filters.model) {
-      drones = drones.filter((d: any) => d.model && d.model.toLowerCase().includes(filters.model.toLowerCase()));
-    }
-
-    // Calcular averageRating de comentarios raíz para cada dron
-    const dronesWithRatings = await Promise.all(
-      drones.map(async (d: any) => {
-        const comments = await getCommentsByDrone(d._id.toString());
-        const rootRatings = comments
-          .filter((c: any) => typeof c.rating === 'number' && (!c.parentCommentId || c.parentCommentId === null))
-          .map((c: any) => c.rating);
-        let averageRating = null;
-        if (rootRatings.length > 0) {
-          averageRating = rootRatings.reduce((a: number, b: number) => a + b, 0) / rootRatings.length;
-          averageRating = Math.round(averageRating * 10) / 10; // Redondear a 1 decimal
-        }
-        return { ...d.toObject(), averageRating };
-      })
-    );
-
-    // --- NUEVO: conversión de divisa antes de filtrar por precio ---
-    const allowedCurrencies = ['EUR', 'USD', 'GBP', 'JPY', 'CHF', 'CAD', 'AUD', 'CNY', 'HKD', 'NZD'];
-    const targetCurrency = req.query.currency as string;
-    if (!targetCurrency || !allowedCurrencies.includes(targetCurrency)) {
-      return res.status(400).json({ message: 'currency es requerido y debe ser una de: ' + allowedCurrencies.join(', ') });
-    }
-    // Convertir precios
-    const convertedDrones = await Promise.all(
-      dronesWithRatings.map(async (d: any) => {
-        let price = d.price;
-        let currency = d.currency;
-        if (d.currency !== targetCurrency) {
-          const { getExchangeRate } = await import('../utils/exchangeRates.js');
-          const rate = await getExchangeRate(d.currency, targetCurrency);
-          price = Math.round(d.price * rate * 100) / 100;
-          currency = targetCurrency;
-        }
-        return {
-          ...d,
-          price,
-          currency
-        };
-      })
-    );
-
-    // Filtrar por minPrice y maxPrice usando el precio convertido
-    let filteredDrones = convertedDrones;
-    if (minPrice !== undefined) {
-      filteredDrones = filteredDrones.filter((d: any) => Number(d.price) >= minPrice);
-    }
-    if (maxPrice !== undefined) {
-      filteredDrones = filteredDrones.filter((d: any) => Number(d.price) <= maxPrice);
-    }
-
-    // Filtrar por minRating usando el nuevo averageRating
-    if (minRating) {
-      filteredDrones = filteredDrones.filter((d: any) => (d.averageRating || 0) >= minRating);
-    }
-    // Ordenar por fecha de creación descendente
-    filteredDrones = filteredDrones.sort((a: any, b: any) => new Date(b.createdAt).getTime() - new Date(a.createdAt).getTime());
-
-    // Aplicar paginación después de todos los filtros
-    const start = (page - 1) * limit;
-    const end = start + limit;
-    const paginatedDrones = filteredDrones.slice(start, end);
-
-    res.status(200).json(paginatedDrones);
-  } catch (error: any) {
-    res.status(500).json({ message: error.message || 'Error al obtener los drones' });
-  }
+	try {
+		const page  = parseInt(req.query.page as string) || 1;
+		let limit = parseInt(req.query.limit as string) || 10;
+		if (limit > 20) limit = 20;
+
+		const filters: Record<string, unknown> = {
+			q: req.query.q,
+			category: req.query.category,
+			condition: req.query.condition,
+			location: req.query.location,
+			name: req.query.name,
+			model: req.query.model
+		};
+		// El filtro minRating se aplica después de la consulta
+		const minRating = req.query.minRating ? Number(req.query.minRating) : undefined;
+		const minPrice = req.query.minPrice ? Number(req.query.minPrice) : undefined;
+		const maxPrice = req.query.maxPrice ? Number(req.query.maxPrice) : undefined;
+
+		// Traer los drones solo con los filtros que no dependen del precio
+		let drones = await getDrones(undefined, undefined, filters);
+		// Filtrar por name y model (búsqueda parcial, case-insensitive)
+		if (filters.name) {
+			drones = drones.filter((d: { model?: string }) => typeof d.model === 'string' && d.model.toLowerCase().includes((filters.name as string).toLowerCase()));
+		}
+		if (filters.model) {
+			drones = drones.filter((d: { model?: string }) => typeof d.model === 'string' && d.model.toLowerCase().includes((filters.model as string).toLowerCase()));
+		}
+
+		// Calcular averageRating de comentarios raíz para cada dron
+		const dronesWithRatings = await Promise.all(
+			drones.map(async (d: { _id: mongoose.Types.ObjectId; toObject: () => Record<string, unknown> }) => {
+				const comments = await getCommentsByDrone(d._id.toString());
+				const rootRatings = (comments as unknown as CommentDoc[])
+					.filter((c: CommentDoc) => typeof c.rating === 'number' && (!c.parentCommentId || c.parentCommentId === null))
+					.map((c: CommentDoc) => c.rating as number);
+				let averageRating: number | null = null;
+				if (rootRatings.length > 0) {
+					averageRating = rootRatings.reduce((a: number, b: number) => a + b, 0) / rootRatings.length;
+					averageRating = Math.round(averageRating * 10) / 10;
+				}
+				return { ...d.toObject(), averageRating };
+			})
+		);
+
+		// --- NUEVO: conversión de divisa antes de filtrar por precio ---
+		const allowedCurrencies = ['EUR', 'USD', 'GBP', 'JPY', 'CHF', 'CAD', 'AUD', 'CNY', 'HKD', 'NZD'];
+		const targetCurrency = req.query.currency as string;
+		if (!targetCurrency || !allowedCurrencies.includes(targetCurrency)) {
+			return res.status(400).json({ message: 'currency es requerido y debe ser una de: ' + allowedCurrencies.join(', ') });
+		}
+		// Convertir precios
+		const convertedDrones = await Promise.all(
+			dronesWithRatings.map(async (d: Record<string, unknown>) => {
+				let price = d.price as number;
+				let currency = d.currency as string;
+				if (d.currency !== targetCurrency) {
+					const { getExchangeRate } = await import('../utils/exchangeRates.js');
+					const rate = await getExchangeRate(currency, targetCurrency);
+					price = Math.round((price * rate) * 100) / 100;
+					currency = targetCurrency;
+				}
+				return {
+					...d,
+					price,
+					currency
+				};
+			})
+		);
+
+		// Filtrar por minPrice y maxPrice usando el precio convertido
+		let filteredDrones = convertedDrones;
+		if (minPrice !== undefined) {
+			filteredDrones = filteredDrones.filter((d: Record<string, unknown>) => Number(d.price) >= minPrice);
+		}
+		if (maxPrice !== undefined) {
+			filteredDrones = filteredDrones.filter((d: Record<string, unknown>) => Number(d.price) <= maxPrice);
+		}
+
+		// Filtrar por minRating usando el nuevo averageRating
+		if (minRating) {
+			filteredDrones = filteredDrones.filter((d: Record<string, unknown>) => (d.averageRating as number || 0) >= minRating);
+		}
+		// Ordenar por fecha de creación descendente
+		filteredDrones = filteredDrones.sort((a: Record<string, unknown>, b: Record<string, unknown>) => new Date(b.createdAt as string).getTime() - new Date(a.createdAt as string).getTime());
+
+		// Aplicar paginación después de todos los filtros
+		const start = (page - 1) * limit;
+		const end = start + limit;
+		const paginatedDrones = filteredDrones.slice(start, end);
+
+		res.status(200).json(paginatedDrones);
+	} catch (error: unknown) {
+		res.status(500).json({ message: (error as Error).message || 'Error al obtener los drones' });
+	}
 };
   
-  /* --- Favorits --- */
-  export const addFavoriteHandler = async (req: Request, res: Response) => {
-    try {
-      const favs = await addFavorite(req.params.userId, req.params.droneId);
-      res.status(200).json(favs);
-    } catch (e: any) {
-      res.status(500).json({ message: e.message });
-    }
-  };
+/* --- Favorits --- */
+export const addFavoriteHandler = async (req: Request, res: Response) => {
+	try {
+		const favs = await addFavorite(req.params.userId, req.params.droneId);
+		res.status(200).json(favs);
+	} catch (e: unknown) {
+		res.status(500).json({ message: (e as Error).message });
+	}
+};
   
-  export const removeFavoriteHandler = async (req: Request, res: Response) => {
-    try {
-      const favs = await removeFavorite(req.params.userId, req.params.droneId);
-      res.status(200).json(favs);
-    } catch (e: any) {
-      res.status(500).json({ message: e.message });
-    }
-  };
+export const removeFavoriteHandler = async (req: Request, res: Response) => {
+	try {
+		const favs = await removeFavorite(req.params.userId, req.params.droneId);
+		res.status(200).json(favs);
+	} catch (e: unknown) {
+		res.status(500).json({ message: (e as Error).message });
+	}
+};
   
-  export const getFavoritesHandler = async (req: Request, res: Response) => {
-    try {
-      const page  = parseInt(req.query.page  as string) || 1;
-      const limit = parseInt(req.query.limit as string) || 10;
-      const favs  = await getFavorites(req.params.userId, page, limit);
-      res.status(200).json(favs);
-    } catch (e: any) {
-      res.status(500).json({ message: e.message });
-    }
-  };
+export const getFavoritesHandler = async (req: Request, res: Response) => {
+	try {
+		const page  = parseInt(req.query.page  as string) || 1;
+		const limit = parseInt(req.query.limit as string) || 10;
+		const favs  = await getFavorites(req.params.userId, page, limit);
+		res.status(200).json(favs);
+	} catch (e: unknown) {
+		res.status(500).json({ message: (e as Error).message });
+	}
+};
   
 
 // Obtener un dron por ID
 export const getDroneByIdHandler = async (req: Request, res: Response) => {
-    try {
-        const { id } = req.params;
-        let drone = null;
-
-        if (mongoose.Types.ObjectId.isValid(id)) {
-            drone = await getDroneById(id);
-        }
-
-        if (!drone) {
-            return res.status(404).json({ message: 'Drone no encontrado' });
-        }
-
-        // Obtener comentarios anidados
-        const comments = await getCommentsByDrone(drone._id.toString());
-
-        res.status(200).json({ ...drone.toObject(), comments });
-    } catch (error: any) {
-        res.status(500).json({ message: error.message || "Error al obtener el dron" });
-    }
+	try {
+		const { id } = req.params;
+		let drone: mongoose.Document | null = null;
+
+		if (mongoose.Types.ObjectId.isValid(id)) {
+			drone = await getDroneById(id);
+		}
+
+		if (!drone) {
+			return res.status(404).json({ message: 'Drone no encontrado' });
+		}
+
+		// Obtener comentarios anidados
+		const comments = await getCommentsByDrone((drone._id as mongoose.Types.ObjectId).toString());
+
+		res.status(200).json({ ...drone.toObject(), comments });
+	} catch (error) {
+		const errMsg = error instanceof Error ? error.message : "Error al obtener el dron";
+		res.status(500).json({ message: errMsg });
+	}
 };
 
 export const getOwnerByDroneIdHandler = async (req:Request,res: Response) => {
-    try {
-        const { id } = req.params;
-        let user = null;
->>>>>>> de85b954
-
-/* ---------- Tipus auxiliars ---------- */
-
-interface MulterRequest extends Request {
-	files?: Express.Multer.File[];
-}
-
-interface DroneDoc {
-	_id: mongoose.Types.ObjectId;
-	model: string;
-	createdAt: Date;
-	averageRating?: number;
-	ratings: Array<{ userId: mongoose.Types.ObjectId; rating: number; comment: string }>;
-	toObject(): Record<string, unknown>;
-}
-
-<<<<<<< HEAD
-interface DroneFilters {
-	q?: string;
-	category?: string;
-	condition?: string;
-	location?: string;
-	priceMin?: number;
-	priceMax?: number;
-	name?: string;
-	model?: string;
-}
-=======
+	try {
+		const { id } = req.params;
+		let user = null;
+
+		if (mongoose.Types.ObjectId.isValid(id)) {
+			user = await getOwnerByDroneId(id);
+		}
+
+		if (!user) {
+			return res.status(404).json({ message: 'Drone no encontrado' });
+		}
+
+		res.status(200).json(user);
+	} catch (error: unknown) {
+		res.status(500).json({ message: error.message || "Error al obtener el dron" });
+	}
+};
+
+
 // Actualizar un dron
 export const updateDroneHandler = async (req: Request, res: Response) => {
-    try {
-        const { id } = req.params;
-        let drone = null;
-
-        if (mongoose.Types.ObjectId.isValid(id)) {
-            drone = await getDroneById(id);
-        }
-
-        if (!drone) {
-            drone = await Drone.findOne({ id });
-        }
-
-        if (!drone) {
-            return res.status(404).json({ message: 'Dron no encontrado' });
-        }
-
-        // Manejar imágenes subidas
-        let images: string[] = [];
-        if ((req as any).files && Array.isArray((req as any).files)) {
-          images = (req as any).files.map((file: any) => 'http://localhost:9000/uploads/' + file.filename);
-        }
-        const updateData = { ...req.body };
-        if (images.length > 0) {
-          updateData.images = images;
-        }
-
-        // Validar y forzar stock
-        if (typeof updateData.stock !== 'undefined') {
-          let stock = parseInt(updateData.stock);
-          if (isNaN(stock) || stock < 0) stock = 1;
-          updateData.stock = stock;
-        }
-
-        // Parsear ratings si viene como string
-        if (typeof updateData.ratings === 'string') {
-          try {
-            updateData.ratings = JSON.parse(updateData.ratings);
-          } catch {
-            updateData.ratings = [];
-          }
-        }
-
-        const updatedDrone = await updateDrone(drone._id.toString(), updateData);
-
-        res.status(200).json(updatedDrone);
-    } catch (error: any) {
-        res.status(500).json({ message: error.message || "Error al actualizar el dron" });
-    }
-};
-
->>>>>>> de85b954
-
-type DroneStatus = 'pending' | 'sold';
-
-/* ---------- Handlers ---------- */
-
-const createDroneHandler = async (req: Request, res: Response) => {
-	try {
-		/** Tipus exactes que espera createDrone */
-		type CreateDroneInput = Parameters<typeof createDrone>[0];
-
-		const droneData: CreateDroneInput = { ...(req.body as CreateDroneInput) };
-
-		const files = (req as MulterRequest).files;
-		if (files?.length) {
-			droneData.images = files.map((f) => `http://localhost:9000/uploads/${f.filename}`);
-		}
-
-		const drone = await createDrone(droneData);
-		res.status(201).json(drone);
-	} catch (error) {
-		const message = error instanceof Error ? error.message : 'Error al crear el dron';
-		res.status(500).json({ message });
-	}
-};
-
-const getDronesHandler = async (req: Request, res: Response) => {
-	try {
-		const page = Number(req.query.page) || 1;
-		let limit = Number(req.query.limit) || 10;
-		if (limit > 20) limit = 20;
-
-		const filters: DroneFilters = {
-			q: req.query.q as string | undefined,
-			category: req.query.category as string | undefined,
-			condition: req.query.condition as string | undefined,
-			location: req.query.location as string | undefined,
-			priceMin: req.query.minPrice ? Number(req.query.minPrice) : undefined,
-			priceMax: req.query.maxPrice ? Number(req.query.maxPrice) : undefined,
-			name: req.query.name as string | undefined,
-			model: req.query.model as string | undefined,
-		};
-
-		const minRating = req.query.minRating ? Number(req.query.minRating) : undefined;
-		let drones = await getDrones(page, limit, filters);
-
-		if (filters.name) {
-			const needle = filters.name.toLowerCase();
-			drones = drones.filter((d: DroneDoc) => d.model.toLowerCase().includes(needle));
-		}
-		if (filters.model) {
-			const needle = filters.model.toLowerCase();
-			drones = drones.filter((d: DroneDoc) => d.model.toLowerCase().includes(needle));
-		}
-		if (minRating !== undefined) {
-			drones = drones.filter((d: DroneDoc) => (d.averageRating ?? 0) >= minRating);
-		}
-
-		drones.sort((a, b) => b.createdAt.getTime() - a.createdAt.getTime());
-
-		const result = drones.map((d: DroneDoc) => ({
-			...d.toObject(),
-			averageRating: d.averageRating,
-		}));
-
-		res.status(200).json(result);
-	} catch (error) {
-		const message = error instanceof Error ? error.message : 'Error al obtener drones';
-		res.status(500).json({ message });
-	}
-};
-
-/* --- Favoritos --- */
-
-const addFavoriteHandler = async (req: Request, res: Response) => {
-	try {
-		const favs = await addFavorite(req.params.userId, req.params.droneId);
-		res.status(200).json(favs);
-	} catch (error) {
-		const message = error instanceof Error ? error.message : 'Error al agregar favorito';
-		res.status(500).json({ message });
-	}
-};
-
-const removeFavoriteHandler = async (req: Request, res: Response) => {
-	try {
-		const favs = await removeFavorite(req.params.userId, req.params.droneId);
-		res.status(200).json(favs);
-	} catch (error) {
-		const message = error instanceof Error ? error.message : 'Error al eliminar favorito';
-		res.status(500).json({ message });
-	}
-};
-
-const getFavoritesHandler = async (req: Request, res: Response) => {
-	try {
-		const page = Number(req.query.page) || 1;
-		const limit = Number(req.query.limit) || 10;
-		const favs = await getFavorites(req.params.userId, page, limit);
-		res.status(200).json(favs);
-	} catch (error) {
-		const message = error instanceof Error ? error.message : 'Error al obtener favoritos';
-		res.status(500).json({ message });
-	}
-};
-
-/* --- Lectura d’un dron --- */
-
-const getDroneByIdHandler = async (req: Request, res: Response) => {
-	try {
-		const { id } = req.params;
-		const drone = mongoose.Types.ObjectId.isValid(id) ? await getDroneById(id) : null;
-
-		if (!drone) {
-			return res.status(404).json({ message: 'Drone no encontrado' });
-		}
-
-		const comments = await getCommentsByDrone(drone._id.toString());
-		res.status(200).json({ ...drone.toObject(), comments });
-	} catch (error) {
-		const message = error instanceof Error ? error.message : 'Error al obtener el dron';
-		res.status(500).json({ message });
-	}
-};
-
-const getOwnerByDroneIdHandler = async (req: Request, res: Response) => {
-	try {
-		const { id } = req.params;
-		const user = mongoose.Types.ObjectId.isValid(id) ? await getOwnerByDroneId(id) : null;
-
-		if (!user) {
-			return res.status(404).json({ message: 'Drone no encontrado' });
-		}
-
-		res.status(200).json(user);
-	} catch (error) {
-		const message = error instanceof Error ? error.message : 'Error al obtener el dron';
-		res.status(500).json({ message });
-	}
-};
-
-/* --- Actualització --- */
-
-const updateDroneHandler = async (req: Request, res: Response) => {
-	try {
-		const { id } = req.params;
-		let drone = mongoose.Types.ObjectId.isValid(id) ? await getDroneById(id) : await Drone.findOne({ id });
+	try {
+		const { id } = req.params;
+		let drone: mongoose.Document | null = null;
+
+		if (mongoose.Types.ObjectId.isValid(id)) {
+			drone = await getDroneById(id);
+		}
+
+		if (!drone) {
+			drone = await Drone.findOne({ id });
+		}
 
 		if (!drone) {
 			return res.status(404).json({ message: 'Dron no encontrado' });
 		}
 
-		const files = (req as MulterRequest).files;
-		if (files?.length) {
-			(req.body as Partial<IDrone>).images = files.map((f) => `/uploads/${f.filename}`);
-		}
-
-		const updated = await updateDrone(drone._id.toString(), req.body as Partial<IDrone>);
-		res.status(200).json(updated);
-	} catch (error) {
-		const message = error instanceof Error ? error.message : 'Error al actualizar el dron';
-		res.status(500).json({ message });
-	}
-};
-
-/* --- Eliminació --- */
-
-const deleteDroneHandler = async (req: Request, res: Response) => {
-	try {
-		const { id } = req.params;
-		let drone = mongoose.Types.ObjectId.isValid(id) ? await getDroneById(id) : await Drone.findOne({ id });
+		// Manejar imágenes subidas
+		let images: string[] = [];
+		if ((req as { files?: UploadedFile[] }).files && Array.isArray((req as { files?: UploadedFile[] }).files)) {
+			images = ((req as { files: UploadedFile[] }).files).map((file: UploadedFile) => 'http://localhost:9000/uploads/' + file.filename);
+		}
+		const updateData: Record<string, unknown> = { ...req.body };
+		if (images.length > 0) {
+			updateData.images = images;
+		}
+
+		// Validar y forzar stock
+		if (typeof updateData.stock !== 'undefined') {
+			let stock = parseInt(updateData.stock as string);
+			if (isNaN(stock) || stock < 0) stock = 1;
+			updateData.stock = stock;
+		}
+
+		// Parsear ratings si viene como string
+		if (typeof updateData.ratings === 'string') {
+			try {
+				updateData.ratings = JSON.parse(updateData.ratings as string);
+			} catch (err) {
+				updateData.ratings = [];
+			}
+		}
+
+		const updatedDrone = await updateDrone((drone._id as mongoose.Types.ObjectId).toString(), updateData);
+
+		res.status(200).json(updatedDrone);
+	} catch (error) {
+		res.status(500).json({ message: (error as Error).message || "Error al actualizar el dron" });
+	}
+};
+
+
+// Eliminar un dron
+export const deleteDroneHandler = async (req: Request, res: Response) => {
+	try {
+		const { id } = req.params;
+		let drone: mongoose.Document | null = null;
+
+		if (mongoose.Types.ObjectId.isValid(id)) {
+			drone = await getDroneById(id);
+		}
+
+		if (!drone) {
+			drone = await Drone.findOne({ id });
+		}
 
 		if (!drone) {
 			return res.status(404).json({ message: 'Dron no encontrado' });
 		}
 
-		await deleteDrone(drone._id.toString());
-		res.status(200).json({ message: 'Dron eliminado exitosamente' });
-	} catch (error) {
-		const message = error instanceof Error ? error.message : 'Error al eliminar el dron';
-		res.status(500).json({ message });
-	}
-};
-
-/* --- Llistats addicionals --- */
-
-const getDronesByCategoryHandler = async (req: Request, res: Response) => {
+		await deleteDrone((drone._id as mongoose.Types.ObjectId).toString());
+
+		res.status(200).json({ message: "Dron eliminado exitosamente" });
+	} catch (error) {
+		res.status(500).json({ message: (error as Error).message || "Error al eliminar el dron" });
+	}
+};
+
+// Obtener drones por categoría
+export const getDronesByCategoryHandler = async (req: Request, res: Response) => {
 	try {
 		const { category } = req.params;
-		if (!category) {
-			return res.status(400).json({ message: 'Debe proporcionar una categoría válida' });
+
+		if (!category || typeof category !== "string") {
+			return res.status(400).json({ message: "Debe proporcionar una categoría válida" });
 		}
 
 		const drones = await Drone.find({ category });
-		if (!drones.length) {
-			return res.status(404).json({ message: 'No hay drones en esta categoría' });
-		}
+
+		if (drones.length === 0) {
+			return res.status(404).json({ message: "No hay drones en esta categoría" });
+		}
+
 		res.status(200).json(drones);
 	} catch (error) {
-		const message =
-			error instanceof Error ? error.message : 'Error al obtener drones por categoría';
-		res.status(500).json({ message });
-	}
-};
-
-const getDronesByPriceRangeHandler = async (req: Request, res: Response) => {
-	try {
-		const min = Number(req.query.min);
-		const max = Number(req.query.max);
-		if (Number.isNaN(min) || Number.isNaN(max)) {
-			return res.status(400).json({ message: 'min y max deben ser números' });
-		}
-
-		const drones = await Drone.find({ price: { $gte: min, $lte: max } });
+		res.status(500).json({ message: (error as Error).message || "Error al obtener drones por categoría" });
+	}
+};
+
+
+
+// Obtener drones en un rango de precios
+export const getDronesByPriceRangeHandler = async (req: Request, res: Response) => {
+	try {
+		const { min, max } = req.query;
+
+		const minPrice = Number(min);
+		const maxPrice = Number(max);
+
+		if (isNaN(minPrice) || isNaN(maxPrice)) {
+			return res.status(400).json({ message: "Parámetros inválidos, min y max deben ser números" });
+		}
+
+		const drones = await Drone.find({ price: { $gte: minPrice, $lte: maxPrice } });
+
+		if (drones.length === 0) {
+			return res.status(200).json([]);
+		}
+
 		res.status(200).json(drones);
 	} catch (error) {
-		const message =
-			error instanceof Error
-				? error.message
-				: 'Error al obtener drones en el rango de precios';
-		res.status(500).json({ message });
-	}
-};
-
-/* --- Ressenyes --- */
-
-const addDroneReviewHandler = async (req: Request, res: Response) => {
-	try {
-		const { id } = req.params;
-		const { userId, rating, comment } = req.body as {
-			userId: string;
-			rating: number;
-			comment: string;
-		};
+		res.status(500).json({ message: (error as Error).message || "Error al obtener drones en el rango de precios" });
+	}
+};
+
+
+
+// Agregar una reseña a un dron
+export const addDroneReviewHandler = async (req: Request, res: Response) => {
+	try {
+		const { id } = req.params;
+		const { userId, rating, comment } = req.body;
+		let drone: mongoose.Document & { ratings?: Array<{ userId: mongoose.Types.ObjectId; rating: number; comment: string }> } | null = null;
 
 		if (!mongoose.Types.ObjectId.isValid(userId)) {
-			return res.status(400).json({ message: 'userId no es válido' });
-		}
-		if (rating < 1 || rating > 5) {
-			return res.status(400).json({ message: 'El rating debe estar entre 1 y 5' });
-		}
-
-		let drone = mongoose.Types.ObjectId.isValid(id) ? await getDroneById(id) : await Drone.findOne({ id });
-		if (!drone) {
-			return res.status(404).json({ message: 'Dron no encontrado' });
-		}
-
-		drone.ratings.push({
-			userId: new mongoose.Types.ObjectId(userId),
-			rating,
-			comment,
-		});
+			return res.status(400).json({ message: "userId no es válido" });
+		}
+
+		if (typeof rating !== "number" || rating < 1 || rating > 5) {
+			return res.status(400).json({ message: "El rating debe estar entre 1 y 5" });
+		}
+
+		if (mongoose.Types.ObjectId.isValid(id)) {
+			drone = await getDroneById(id);
+		}
+
+		if (!drone) {
+			drone = await Drone.findOne({ id });
+		}
+
+		if (!drone) {
+			return res.status(404).json({ message: "Dron no encontrado" });
+		}
+
+		if (!drone.ratings) drone.ratings = [];
+		drone.ratings.push({ userId: new mongoose.Types.ObjectId(userId), rating, comment });
 		await drone.save();
 
-		res.status(200).json({ message: 'Reseña agregada exitosamente', drone });
-	} catch (error) {
-		const message = error instanceof Error ? error.message : 'Error al agregar reseña';
-		res.status(500).json({ message });
-	}
-};
-
-/* --- Els meus drones --- */
-
-const getMyDronesHandler = async (req: Request, res: Response) => {
-	try {
-		const statusParam = req.query.status as DroneStatus | undefined;
+		res.status(200).json({ message: "Reseña agregada exitosamente", drone });
+	} catch (error) {
+		res.status(500).json({ message: (error as Error).message || "Error al agregar reseña" });
+	}
+};
+
+
+export const getMyDronesHandler = async (req: Request, res: Response) => {
+	try {
+		const statusParam = req.query.status as 'pending' | 'sold' | undefined;
 		const list = await getMyDrones(req.params.userId, statusParam);
 		res.status(200).json(list);
-	} catch (error) {
-		const message = error instanceof Error ? error.message : 'Error al obtener mis drones';
-		res.status(500).json({ message });
-	}
-};
-
-<<<<<<< HEAD
-/* --- Compra --- */
-
-const purchaseDroneHandler = async (req: Request, res: Response) => {
-	try {
-		const { id } = req.params;
-		const updated = await markDroneSold(id);
-		res.status(200).json(updated);
-	} catch (error) {
-		const message = error instanceof Error ? error.message : 'Error al comprar dron';
-		res.status(500).json({ message });
-	}
-=======
-export const getMyDronesHandler = async (req: Request, res: Response) => {
-    try {
-      const statusParam = req.query.status as string | undefined; // pending|sold
-      const list = await getMyDrones(req.params.userId, statusParam as any);
-      res.status(200).json(list);
-    } catch (e: any) {
-      res.status(500).json({ message: e.message });
-    }
-  };
+	} catch (e: unknown) {
+		res.status(500).json({ message: (e as Error).message });
+	}
+};
 
 export const purchaseDroneHandler = async (req: Request, res: Response) => {
-  try {
-    const { id } = req.params;
-    const { userId, payWithCurrency } = req.body;
-    if (!userId || !payWithCurrency) {
-      return res.status(400).json({ message: 'userId y payWithCurrency son requeridos' });
-    }
-    const result = await purchaseDroneWithBalance(id, userId, payWithCurrency);
-    res.status(200).json(result);
-  } catch (err: any) {
-    res.status(400).json({ message: err.message });
-  }
+	try {
+		const { id } = req.params;
+		const { userId, payWithCurrency } = req.body;
+		if (!userId || !payWithCurrency) {
+			return res.status(400).json({ message: 'userId y payWithCurrency son requeridos' });
+		}
+		const result = await purchaseDroneWithBalance(id, userId, payWithCurrency);
+		res.status(200).json(result);
+	} catch (err: unknown) {
+		res.status(400).json({ message: (err as Error).message });
+	}
 };
 
 export const purchaseMultipleDronesHandler = async (req: Request, res: Response) => {
-  try {
-    const { userId, items, payWithCurrency } = req.body;
-    if (!userId || !Array.isArray(items) || !payWithCurrency) {
-      return res.status(400).json({ message: 'userId, items y payWithCurrency son requeridos' });
-    }
-    const result = await purchaseMultipleDrones(userId, items, payWithCurrency);
-    res.status(200).json(result);
-  } catch (err: any) {
-    res.status(400).json({ message: err.message });
-  }
+	try {
+		const { userId, items, payWithCurrency } = req.body;
+		if (!userId || !Array.isArray(items) || !payWithCurrency) {
+			return res.status(400).json({ message: 'userId, items y payWithCurrency son requeridos' });
+		}
+		const result = await purchaseMultipleDrones(userId, items, payWithCurrency);
+		res.status(200).json(result);
+	} catch (err: unknown) {
+		res.status(400).json({ message: (err as Error).message });
+	}
 };
 
 export const getDroneConvertedPriceHandler = async (req: Request, res: Response) => {
-  try {
-    const { id } = req.params;
-    const { currency } = req.query;
-    if (!currency) return res.status(400).json({ message: 'currency es requerido' });
-    const drone = await getDroneWithConvertedPrice(id, currency as string);
-    res.status(200).json(drone);
-  } catch (err: any) {
-    res.status(400).json({ message: err.message });
-  }
+	try {
+		const { id } = req.params;
+		const { currency } = req.query;
+		if (!currency) return res.status(400).json({ message: 'currency es requerido' });
+		const drone = await getDroneWithConvertedPrice(id, currency as string);
+		res.status(200).json(drone);
+	} catch (err: unknown) {
+		res.status(400).json({ message: (err as Error).message });
+	}
 };
 
 export const getUserPurchaseHistoryHandler = async (req: Request, res: Response) => {
-  try {
-    const { userId } = req.params;
-    const purchases = await getUserPurchaseHistory(userId);
-    res.status(200).json(purchases);
-  } catch (error: any) {
-    res.status(500).json({ message: error.message || 'Error al obtener el historial de compras del usuario' });
-  }
+	try {
+		const { userId } = req.params;
+		const purchases = await getUserPurchaseHistory(userId);
+		res.status(200).json(purchases);
+	} catch (error: unknown) {
+		res.status(500).json({ message: (error as Error).message });
+	}
 };
 
 export const getUserSalesHistoryHandler = async (req: Request, res: Response) => {
-  try {
-    const { userId } = req.params;
-    const sales = await getUserSalesHistory(userId);
-    res.status(200).json(sales);
-  } catch (error: any) {
-    res.status(500).json({ message: error.message || 'Error al obtener el historial de ventas del usuario' });
-  }
->>>>>>> de85b954
-};
-
-/* ---------- Exportacions ---------- */
-
-export {
-	createDroneHandler,
-	getDronesHandler,
-	getDroneByIdHandler,
-	updateDroneHandler,
-	deleteDroneHandler,
-	getDronesByCategoryHandler,
-	getDronesByPriceRangeHandler,
-	addDroneReviewHandler,
-	addFavoriteHandler,
-	removeFavoriteHandler,
-	getFavoritesHandler,
-	getMyDronesHandler,
-	purchaseDroneHandler,
-	getOwnerByDroneIdHandler,
+	try {
+		const { userId } = req.params;
+		const sales = await getUserSalesHistory(userId);
+		res.status(200).json(sales);
+	} catch (error: unknown) {
+		res.status(500).json({ message: (error as Error).message });
+	}
 };