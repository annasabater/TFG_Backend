//src/controllers/follow_controller.ts

import { Request, Response } from 'express';
import mongoose from 'mongoose';
import User from '../models/user_models.js';
<<<<<<< HEAD
import { pushNotification } from '../service/notification_service.js'; 

export const followUser = async (req: Request, res: Response) => {
  try {
    const followerId = (req as any).userId as string;
    const targetId   = req.params.userId;
=======
import { getFollowingUsers } from '../service/user_service.js';

export const followUser = async (req: Request, res: Response) => {
  try {
    const userId = (req as any).user.id;
    const targetId = req.params.userId;
>>>>>>> fc202661

    if (followerId === targetId) {
      return res.status(400).json({ message: 'No puedes seguirte a ti mismo' });
    }

    const targetObjectId = new mongoose.Types.ObjectId(targetId);
    const user = await User.findById(followerId);
    if (!user) return res.status(404).json({ message: 'Usuario no encontrado' });

    if (!user.following.some(id => id.equals(targetObjectId))) {
      user.following.push(targetObjectId);
      await user.save();

      // Notificació de FOLLOW
      await pushNotification({
        to:   targetId,
        from: followerId,
        type: 'follow'
      });
    }

    res.status(200).json({ message: 'Seguido correctamente' });
  } catch (err: any) {
    res.status(500).json({ message: err.message });
  }
};

export const unfollowUser = async (req: Request, res: Response) => {
  try {
<<<<<<< HEAD
    const followerId = (req as any).userId as string;
    const targetId   = req.params.userId;
    const targetObj  = new mongoose.Types.ObjectId(targetId);
=======
    const userId = (req as any).user.id;
    const targetId = req.params.userId;
    const targetObjectId = new mongoose.Types.ObjectId(targetId);
>>>>>>> fc202661

    const user = await User.findById(followerId);
    if (!user) return res.status(404).json({ message: 'Usuario no encontrado' });

    user.following = user.following.filter(id => !id.equals(targetObj));
    await user.save();

    res.status(200).json({ message: 'Dejaste de seguir al usuario' });
  } catch (err: any) {
    res.status(500).json({ message: err.message });
  }
<<<<<<< HEAD
};
=======
};

export const getMyFollowingHandler = async (req: Request, res: Response) => {
  try {
    const userId = (req as any).user.id as string;
    const page = Number(req.query.page ?? 1);
    const limit = Number(req.query.limit ?? 10);
    const following = await getFollowingUsers(userId, page, limit);
    res.json({ following });
  } catch (err: any) {
    if (err.message === 'Usuario no encontrado')
      return res.status(404).json({ message: err.message });
    res.status(500).json({ message: err.message });
  }
};
>>>>>>> fc202661
<|MERGE_RESOLUTION|>--- conflicted
+++ resolved
@@ -3,38 +3,30 @@
 import { Request, Response } from 'express';
 import mongoose from 'mongoose';
 import User from '../models/user_models.js';
-<<<<<<< HEAD
-import { pushNotification } from '../service/notification_service.js'; 
-
-export const followUser = async (req: Request, res: Response) => {
-  try {
-    const followerId = (req as any).userId as string;
-    const targetId   = req.params.userId;
-=======
+import { pushNotification } from '../service/notification_service.js';
 import { getFollowingUsers } from '../service/user_service.js';
 
 export const followUser = async (req: Request, res: Response) => {
   try {
     const userId = (req as any).user.id;
     const targetId = req.params.userId;
->>>>>>> fc202661
 
-    if (followerId === targetId) {
+    if (userId === targetId) {
       return res.status(400).json({ message: 'No puedes seguirte a ti mismo' });
     }
 
     const targetObjectId = new mongoose.Types.ObjectId(targetId);
-    const user = await User.findById(followerId);
+    const user = await User.findById(userId);
     if (!user) return res.status(404).json({ message: 'Usuario no encontrado' });
 
     if (!user.following.some(id => id.equals(targetObjectId))) {
       user.following.push(targetObjectId);
       await user.save();
 
-      // Notificació de FOLLOW
+      // Notificación de FOLLOW
       await pushNotification({
         to:   targetId,
-        from: followerId,
+        from: userId,
         type: 'follow'
       });
     }
@@ -47,29 +39,20 @@
 
 export const unfollowUser = async (req: Request, res: Response) => {
   try {
-<<<<<<< HEAD
-    const followerId = (req as any).userId as string;
-    const targetId   = req.params.userId;
-    const targetObj  = new mongoose.Types.ObjectId(targetId);
-=======
     const userId = (req as any).user.id;
     const targetId = req.params.userId;
     const targetObjectId = new mongoose.Types.ObjectId(targetId);
->>>>>>> fc202661
 
-    const user = await User.findById(followerId);
+    const user = await User.findById(userId);
     if (!user) return res.status(404).json({ message: 'Usuario no encontrado' });
 
-    user.following = user.following.filter(id => !id.equals(targetObj));
+    user.following = user.following.filter(id => !id.equals(targetObjectId));
     await user.save();
 
     res.status(200).json({ message: 'Dejaste de seguir al usuario' });
   } catch (err: any) {
     res.status(500).json({ message: err.message });
   }
-<<<<<<< HEAD
-};
-=======
 };
 
 export const getMyFollowingHandler = async (req: Request, res: Response) => {
@@ -84,5 +67,4 @@
       return res.status(404).json({ message: err.message });
     res.status(500).json({ message: err.message });
   }
-};
->>>>>>> fc202661
+};