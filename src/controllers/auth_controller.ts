import { Request, Response } from 'express';
import { registerUser, loginUser } from '../service/auth_service.js';
import { generateRefreshToken,generateToken, verifyToken } from '../utils/jwtHandler.js';
import { getUserById } from '../service/user_service.js';
import User from '../models/user_models.js';
import { randomBytes } from 'crypto';

const registerHandler = async ({ body }: Request, res: Response) => {
<<<<<<< HEAD
	if (!body) return res.status(400).json({ message: "Please provide username and password" });

	const passwordRegex = /^(?=.*[a-z])(?=.*[A-Z])(?=.*\d)(?=.*[!#$%^&*_\-@]).{8,20}$/;
	if (!passwordRegex.test(body.password)) {
		return res.status(400).json({ message: 'The password must be between 8 and 20 characters long, contain at least one lowercase letter, one uppercase letter, one number, and one special character.' });
	}

	const user = await registerUser(body);
	if (!user) return res.status(500).json({ message: "Error registering user" });
=======
    if (!body) return res.status(400).json({ message: "Please provide username and password" });

    const passwordRegex = /^(?=.*[a-z])(?=.*[A-Z])(?=.*\d)(?=.*[!#$%^&*_\-@]).{8,20}$/;
    if (!passwordRegex.test(body.password)) {
        return res.status(400).json({ message: 'The password must be between 8 and 20 characters long, contain at least one lowercase letter, one uppercase letter, one number, and one special character.' });
    }

    const user = await registerUser(body);
    if (!user) return res.status(500).json({ message: "Error registering user" });
>>>>>>> 55cf5f3c

	if (typeof user === "string") {
		return res.status(400).json({ message: "User already exists" });
	}
	const { password, ...userWithoutPassword } = user.toObject();
	return res.status(201).json({ message: "User registered successfully", user: userWithoutPassword });
};

const loginHandler = async ({ body }: Request, res: Response) => {
<<<<<<< HEAD
	const credentials = { email: body.email, password: body.password };
	const resultUser = await loginUser(credentials);
	if (resultUser === "INVALID_USER") return res.status(401).json({ message: "Invalid user or password" });
	res.cookie("refreshToken", resultUser.refreshToken, {
		maxAge: 365 * 24 * 60 * 60 * 1000, // 1year
		httpOnly: true,
	});
	res.cookie("accessToken", resultUser.accesstoken, {
		maxAge: 15 * 60 * 1000, // 15min
		httpOnly: true,
	});
	const { password, ...userWithoutPassword } = resultUser.user.toObject();
	return res.json({
		accesstoken: resultUser.accesstoken,
		refreshToken: resultUser.refreshToken,
		user: userWithoutPassword
	});
};

const refreshTokenHandler = async (req: Request, res: Response) => {
	const refreshToken = req.cookies.refreshToken || req.body.refreshToken || req.query.refreshToken;
	if (!refreshToken) {
		console.error('No se recibió refresh token');
		return res.status(401).json({
			message: 'Refresh token required',
			receivedCookies: req.cookies // Para debug
		});
	}
=======
    const credentials = { email: body.email, password: body.password };
    const resultUser = await loginUser(credentials);
    if (resultUser === "INVALID_USER") return res.status(401).json({ message: "Invalid user or password" });
    res.cookie("refreshToken", resultUser.refreshToken, {
        maxAge: 365 * 24 * 60 * 60 * 1000, // 1year
        httpOnly: true,
    });
    res.cookie("accessToken", resultUser.accesstoken, {
        maxAge: 15 * 60 * 1000, // 15min
        httpOnly: true,
    });
    const { password, ...userWithoutPassword } = resultUser.user.toObject();
    return res.json({
        accesstoken: resultUser.accesstoken,
        refreshToken: resultUser.refreshToken,
        user: userWithoutPassword
    });
}

const refreshTokenHandler = async (req: Request, res: Response) => {
    const refreshToken = req.cookies.refreshToken || req.body.refreshToken || req.query.refreshToken;
    if (!refreshToken) {
        console.error('No se recibió refresh token');
        return res.status(401).json({
            message: 'Refresh token required',
            receivedCookies: req.cookies // Para debug
        });
    }
>>>>>>> 55cf5f3c

	try {
		const decoded = verifyToken(refreshToken);
		// Verifica que el usuario exista
		const user = await getUserById(decoded!.id);
		if (!user) {
			return res.status(401).json({ message: 'User not found' });
		}

		const newAccessToken = generateRefreshToken(user._id.toString());

<<<<<<< HEAD
		return res.json({
			success: true,
			refreshToken: newAccessToken
		});
	} catch (error: unknown) {
		if (error instanceof Error) {
			console.error('Error al verificar refresh token:', error.message);
			return res.status(401).json({
				message: 'Invalid refresh token',
				error: error.message // Solo para desarrollo
			});
		}
		console.error('Error inesperado al verificar refresh token:', String(error));
		return res.status(500).json({
			message: 'Unexpected error',
			error: String(error)
		});
	};
};

const logoutHandler = async (req: Request, res: Response) => {
	res.cookie("refreshToken", "", {
		maxAge: 0,
		httpOnly: true,
	});
	res.cookie("accessToken", "", {
		maxAge: 0,
		httpOnly: true,
	});
	return res.send({ message: "Logout successful" });
};
export { registerHandler, loginHandler, logoutHandler, refreshTokenHandler };
=======
        const newAccessToken = generateRefreshToken(user._id.toString());

        return res.json({
            success: true,
            refreshToken: newAccessToken
        });

    } catch (error: any) {
        console.error('Error al verificar refresh token:', error.message);
        return res.status(401).json({
            message: 'Invalid refresh token',
            error: error.message // Solo para desarrollo
        });
    }
}

const logoutHandler = async (req: Request, res: Response) => {
    res.cookie("refreshToken", "", {
        maxAge: 0,
        httpOnly: true,
    });
    res.cookie("accessToken", "", {
        maxAge: 0,
        httpOnly: true,
    });
    return res.send({ message: "Logout successful" });
};

const googleHandler = async (req: Request, res: Response) => {
    let user = await User.findOne({ email: req.body.email });
    if (!user) {
        const newUser = await registerUser({
            email: req.body.email, userName: req.body.displayName,
            password: randomBytes(Math.floor(Math.random() * (15 - 8 + 1)) + 8).toString(),
            role: 'Usuario',
        });
        if (!newUser) return res.status(500).json({ message: "Error registering user" });

        if (typeof newUser === "string") {
            return res.status(400).json({ message: "User already exists" });
        }
        user = newUser;
    }
    user.password = '';
    const accesstoken = await generateToken(user._id.toString());
    const refreshToken = await generateRefreshToken(user._id.toString());
    res.status(200).json({
        accesstoken: accesstoken,
        refreshToken: refreshToken,
        user: user
    })
}

export { registerHandler, loginHandler, logoutHandler, refreshTokenHandler, googleHandler };
>>>>>>> 55cf5f3c
<|MERGE_RESOLUTION|>--- conflicted
+++ resolved
@@ -1,53 +1,52 @@
 import { Request, Response } from 'express';
 import { registerUser, loginUser } from '../service/auth_service.js';
-import { generateRefreshToken,generateToken, verifyToken } from '../utils/jwtHandler.js';
+import { generateRefreshToken, generateToken, verifyToken } from '../utils/jwtHandler.js';
 import { getUserById } from '../service/user_service.js';
 import User from '../models/user_models.js';
 import { randomBytes } from 'crypto';
 
 const registerHandler = async ({ body }: Request, res: Response) => {
-<<<<<<< HEAD
-	if (!body) return res.status(400).json({ message: "Please provide username and password" });
+	if (!body) {
+		return res.status(400).json({ message: 'Please provide username and password' });
+	}
 
 	const passwordRegex = /^(?=.*[a-z])(?=.*[A-Z])(?=.*\d)(?=.*[!#$%^&*_\-@]).{8,20}$/;
 	if (!passwordRegex.test(body.password)) {
-		return res.status(400).json({ message: 'The password must be between 8 and 20 characters long, contain at least one lowercase letter, one uppercase letter, one number, and one special character.' });
+		return res.status(400).json({
+			message: 'The password must be between 8 and 20 characters long, contain at least one lowercase letter, one uppercase letter, one number, and one special character.'
+		});
 	}
 
 	const user = await registerUser(body);
-	if (!user) return res.status(500).json({ message: "Error registering user" });
-=======
-    if (!body) return res.status(400).json({ message: "Please provide username and password" });
+	if (!user) {
+		return res.status(500).json({ message: 'Error registering user' });
+	}
 
-    const passwordRegex = /^(?=.*[a-z])(?=.*[A-Z])(?=.*\d)(?=.*[!#$%^&*_\-@]).{8,20}$/;
-    if (!passwordRegex.test(body.password)) {
-        return res.status(400).json({ message: 'The password must be between 8 and 20 characters long, contain at least one lowercase letter, one uppercase letter, one number, and one special character.' });
-    }
+	if (typeof user === 'string') {
+		return res.status(400).json({ message: 'User already exists' });
+	}
 
-    const user = await registerUser(body);
-    if (!user) return res.status(500).json({ message: "Error registering user" });
->>>>>>> 55cf5f3c
-
-	if (typeof user === "string") {
-		return res.status(400).json({ message: "User already exists" });
-	}
 	const { password, ...userWithoutPassword } = user.toObject();
-	return res.status(201).json({ message: "User registered successfully", user: userWithoutPassword });
+	return res.status(201).json({ message: 'User registered successfully', user: userWithoutPassword });
 };
 
 const loginHandler = async ({ body }: Request, res: Response) => {
-<<<<<<< HEAD
 	const credentials = { email: body.email, password: body.password };
 	const resultUser = await loginUser(credentials);
-	if (resultUser === "INVALID_USER") return res.status(401).json({ message: "Invalid user or password" });
-	res.cookie("refreshToken", resultUser.refreshToken, {
-		maxAge: 365 * 24 * 60 * 60 * 1000, // 1year
-		httpOnly: true,
+
+	if (resultUser === 'INVALID_USER') {
+		return res.status(401).json({ message: 'Invalid user or password' });
+	}
+
+	res.cookie('refreshToken', resultUser.refreshToken, {
+		maxAge: 365 * 24 * 60 * 60 * 1000,
+		httpOnly: true
 	});
-	res.cookie("accessToken", resultUser.accesstoken, {
-		maxAge: 15 * 60 * 1000, // 15min
-		httpOnly: true,
+	res.cookie('accessToken', resultUser.accesstoken, {
+		maxAge: 15 * 60 * 1000,
+		httpOnly: true
 	});
+
 	const { password, ...userWithoutPassword } = resultUser.user.toObject();
 	return res.json({
 		accesstoken: resultUser.accesstoken,
@@ -58,55 +57,25 @@
 
 const refreshTokenHandler = async (req: Request, res: Response) => {
 	const refreshToken = req.cookies.refreshToken || req.body.refreshToken || req.query.refreshToken;
+
 	if (!refreshToken) {
 		console.error('No se recibió refresh token');
 		return res.status(401).json({
 			message: 'Refresh token required',
-			receivedCookies: req.cookies // Para debug
+			receivedCookies: req.cookies
 		});
 	}
-=======
-    const credentials = { email: body.email, password: body.password };
-    const resultUser = await loginUser(credentials);
-    if (resultUser === "INVALID_USER") return res.status(401).json({ message: "Invalid user or password" });
-    res.cookie("refreshToken", resultUser.refreshToken, {
-        maxAge: 365 * 24 * 60 * 60 * 1000, // 1year
-        httpOnly: true,
-    });
-    res.cookie("accessToken", resultUser.accesstoken, {
-        maxAge: 15 * 60 * 1000, // 15min
-        httpOnly: true,
-    });
-    const { password, ...userWithoutPassword } = resultUser.user.toObject();
-    return res.json({
-        accesstoken: resultUser.accesstoken,
-        refreshToken: resultUser.refreshToken,
-        user: userWithoutPassword
-    });
-}
-
-const refreshTokenHandler = async (req: Request, res: Response) => {
-    const refreshToken = req.cookies.refreshToken || req.body.refreshToken || req.query.refreshToken;
-    if (!refreshToken) {
-        console.error('No se recibió refresh token');
-        return res.status(401).json({
-            message: 'Refresh token required',
-            receivedCookies: req.cookies // Para debug
-        });
-    }
->>>>>>> 55cf5f3c
 
 	try {
 		const decoded = verifyToken(refreshToken);
-		// Verifica que el usuario exista
 		const user = await getUserById(decoded!.id);
+
 		if (!user) {
 			return res.status(401).json({ message: 'User not found' });
 		}
 
 		const newAccessToken = generateRefreshToken(user._id.toString());
 
-<<<<<<< HEAD
 		return res.json({
 			success: true,
 			refreshToken: newAccessToken
@@ -116,82 +85,61 @@
 			console.error('Error al verificar refresh token:', error.message);
 			return res.status(401).json({
 				message: 'Invalid refresh token',
-				error: error.message // Solo para desarrollo
+				error: error.message
 			});
 		}
+
 		console.error('Error inesperado al verificar refresh token:', String(error));
 		return res.status(500).json({
 			message: 'Unexpected error',
 			error: String(error)
 		});
-	};
+	}
 };
 
 const logoutHandler = async (req: Request, res: Response) => {
-	res.cookie("refreshToken", "", {
+	res.cookie('refreshToken', '', {
 		maxAge: 0,
-		httpOnly: true,
+		httpOnly: true
 	});
-	res.cookie("accessToken", "", {
+	res.cookie('accessToken', '', {
 		maxAge: 0,
-		httpOnly: true,
+		httpOnly: true
 	});
-	return res.send({ message: "Logout successful" });
-};
-export { registerHandler, loginHandler, logoutHandler, refreshTokenHandler };
-=======
-        const newAccessToken = generateRefreshToken(user._id.toString());
-
-        return res.json({
-            success: true,
-            refreshToken: newAccessToken
-        });
-
-    } catch (error: any) {
-        console.error('Error al verificar refresh token:', error.message);
-        return res.status(401).json({
-            message: 'Invalid refresh token',
-            error: error.message // Solo para desarrollo
-        });
-    }
-}
-
-const logoutHandler = async (req: Request, res: Response) => {
-    res.cookie("refreshToken", "", {
-        maxAge: 0,
-        httpOnly: true,
-    });
-    res.cookie("accessToken", "", {
-        maxAge: 0,
-        httpOnly: true,
-    });
-    return res.send({ message: "Logout successful" });
+	return res.send({ message: 'Logout successful' });
 };
 
 const googleHandler = async (req: Request, res: Response) => {
-    let user = await User.findOne({ email: req.body.email });
-    if (!user) {
-        const newUser = await registerUser({
-            email: req.body.email, userName: req.body.displayName,
-            password: randomBytes(Math.floor(Math.random() * (15 - 8 + 1)) + 8).toString(),
-            role: 'Usuario',
-        });
-        if (!newUser) return res.status(500).json({ message: "Error registering user" });
+	let user = await User.findOne({ email: req.body.email });
 
-        if (typeof newUser === "string") {
-            return res.status(400).json({ message: "User already exists" });
-        }
-        user = newUser;
-    }
-    user.password = '';
-    const accesstoken = await generateToken(user._id.toString());
-    const refreshToken = await generateRefreshToken(user._id.toString());
-    res.status(200).json({
-        accesstoken: accesstoken,
-        refreshToken: refreshToken,
-        user: user
-    })
-}
+	if (!user) {
+		const newUser = await registerUser({
+			email: req.body.email,
+			userName: req.body.displayName,
+			password: randomBytes(Math.floor(Math.random() * (15 - 8 + 1)) + 8).toString(),
+			role: 'Usuario'
+		});
 
-export { registerHandler, loginHandler, logoutHandler, refreshTokenHandler, googleHandler };
->>>>>>> 55cf5f3c
+		if (!newUser) {
+			return res.status(500).json({ message: 'Error registering user' });
+		}
+
+		if (typeof newUser === 'string') {
+			return res.status(400).json({ message: 'User already exists' });
+		}
+
+		user = newUser;
+	}
+
+	user.password = '';
+	const accesstoken = await generateToken(user._id.toString());
+	const refreshToken = await generateRefreshToken(user._id.toString());
+
+	res.status(200).json({
+		accesstoken,
+		refreshToken,
+		user
+	});
+};
+
+export { registerHandler, loginHandler, logoutHandler, refreshTokenHandler, googleHandler };