//src/models/drone_models.ts
import mongoose from "mongoose";
import { IRating } from "./message_models.js";

const ratingSchema = new mongoose.Schema({
	userId: { type: mongoose.Schema.Types.ObjectId, ref: 'User', required: true },
	rating: { type: Number, min: 1, max: 5, required: true },
	comment: { type: String, required: true }
});

export interface IDrone {
    ownerId: string;
    model: string;
    price: number;
    details?: string;
    category: 'venta' | 'alquiler';
    condition: 'nuevo' | 'usado';
    location: string;
    contact?: string;
    images?: string[];
    status?: 'actiu' | 'venut';        
    createdAt?: Date;
    ratings?: IRating[];
    currency: 'EUR' | 'USD' | 'GBP' | 'JPY' | 'CHF' | 'CAD' | 'AUD' | 'CNY' | 'HKD' | 'NZD';
    buyerId?: string;
    stock?: number; // <--- Añadido para compras múltiples
  }
  

const droneSchema = new mongoose.Schema({
<<<<<<< HEAD
	ownerId  : { type: mongoose.Schema.Types.ObjectId, ref: 'User', required: true },
	model    : { type: String, required: true },
	price    : { type: Number, required: true },
	details  : { type: String },
	category : { type: String, enum: ['venta', 'alquiler'], required: true },
	condition: { type: String, enum: ['nuevo', 'usado'], required: true },
	location : { type: String, required: true },
	contact  : { type: String },
	images   : [{ type: String }],
	createdAt: { type: Date, default: Date.now },
	status   : { type: String, enum: ['actiu', 'venut'], default: 'actiu' },
	ratings  : [ratingSchema]
});
=======
    ownerId  : { type: mongoose.Schema.Types.ObjectId, ref: 'User', required: true },
    model    : { type: String, required: true },
    price    : { type: Number, required: true },
    details  : { type: String },
    category : { type: String, enum: ['venta', 'alquiler'], required: true },
    condition: { type: String, enum: ['nuevo', 'usado'], required: true },
    location : { type: String, required: true },
    contact  : { type: String },
    images   : [{ type: String }],
    createdAt: { type: Date, default: Date.now },
    status   : { type: String, enum: ['actiu', 'venut'], default: 'actiu' },
    ratings  : [ratingSchema],
    currency : { type: String, enum: ['EUR', 'USD', 'GBP', 'JPY', 'CHF', 'CAD', 'AUD', 'CNY', 'HKD', 'NZD'], required: true, default: 'EUR' },
    buyerId: { type: mongoose.Schema.Types.ObjectId, ref: 'User' },
    stock: { type: Number, default: 1, min: 0 } // <--- Añadido para compras múltiples
  });
>>>>>>> de85b954

// Definir el virtual después de crear el schema

droneSchema.virtual('averageRating').get(function (this: any) {
	if (!this.ratings || this.ratings.length === 0) return null;
	const ratings = this.ratings.map((r: any) => r.rating).filter((r: any) => typeof r === 'number');
	if (ratings.length === 0) return null;
	return ratings.reduce((a: number, b: number) => a + b, 0) / ratings.length;
});

// Modelos
const Drone = mongoose.model('Drone', droneSchema);

export default Drone;
<|MERGE_RESOLUTION|>--- conflicted
+++ resolved
@@ -28,7 +28,6 @@
   
 
 const droneSchema = new mongoose.Schema({
-<<<<<<< HEAD
 	ownerId  : { type: mongoose.Schema.Types.ObjectId, ref: 'User', required: true },
 	model    : { type: String, required: true },
 	price    : { type: Number, required: true },
@@ -40,26 +39,11 @@
 	images   : [{ type: String }],
 	createdAt: { type: Date, default: Date.now },
 	status   : { type: String, enum: ['actiu', 'venut'], default: 'actiu' },
-	ratings  : [ratingSchema]
+	ratings  : [ratingSchema],
+	currency : { type: String, enum: ['EUR', 'USD', 'GBP', 'JPY', 'CHF', 'CAD', 'AUD', 'CNY', 'HKD', 'NZD'], required: true, default: 'EUR' },
+	buyerId: { type: mongoose.Schema.Types.ObjectId, ref: 'User' },
+	stock: { type: Number, default: 1, min: 0 } // <--- Añadido para compras múltiples
 });
-=======
-    ownerId  : { type: mongoose.Schema.Types.ObjectId, ref: 'User', required: true },
-    model    : { type: String, required: true },
-    price    : { type: Number, required: true },
-    details  : { type: String },
-    category : { type: String, enum: ['venta', 'alquiler'], required: true },
-    condition: { type: String, enum: ['nuevo', 'usado'], required: true },
-    location : { type: String, required: true },
-    contact  : { type: String },
-    images   : [{ type: String }],
-    createdAt: { type: Date, default: Date.now },
-    status   : { type: String, enum: ['actiu', 'venut'], default: 'actiu' },
-    ratings  : [ratingSchema],
-    currency : { type: String, enum: ['EUR', 'USD', 'GBP', 'JPY', 'CHF', 'CAD', 'AUD', 'CNY', 'HKD', 'NZD'], required: true, default: 'EUR' },
-    buyerId: { type: mongoose.Schema.Types.ObjectId, ref: 'User' },
-    stock: { type: Number, default: 1, min: 0 } // <--- Añadido para compras múltiples
-  });
->>>>>>> de85b954
 
 // Definir el virtual después de crear el schema
 
