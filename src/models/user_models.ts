//src/models/user_models.ts
import mongoose from "mongoose";

const userSchema = new mongoose.Schema({
	userName : { type: String, required: true },
	email    : { type: String, required: true, unique: true },
	password : { type: String, required: true },
	isDeleted: { type: Boolean, default: false },
	role     : { type: String, enum: ['Administrador', 'Usuario', 'Empresa', 'Gobierno'], default: 'Usuario' },

<<<<<<< HEAD
	favorites: [{ type: mongoose.Schema.Types.ObjectId, ref: 'Drone', default: [] }],
	following: [{ type: mongoose.Schema.Types.ObjectId, ref: 'User', default: [] }], 
=======
  favorites: [{ type: mongoose.Schema.Types.ObjectId, ref: 'Drone', default: [] }],
  following: [{ type: mongoose.Schema.Types.ObjectId, ref: 'User', default: [] }], 

  balance: {
    type: Map,
    of: Number,
    default: undefined // Usar undefined para evitar problemas con {}
  },

  purchases: [{
    droneId: { type: mongoose.Schema.Types.ObjectId, ref: 'Drone' },
    model: String,
    price: Number,
    currency: String,
    images: [String],
    details: String,
    category: String,
    condition: String,
    location: String,
    contact: String,
    date: { type: Date, default: Date.now }
  }],
  sales: [{
    droneId: { type: mongoose.Schema.Types.ObjectId, ref: 'Drone' },
    model: String,
    price: Number,
    currency: String,
    images: [String],
    details: String,
    category: String,
    condition: String,
    location: String,
    contact: String,
    date: { type: Date, default: Date.now }
  }],
>>>>>>> de85b954
});

  

userSchema.methods.toJSON = function () {
	const user = this.toObject();
	delete user.password;
	delete user.__v;
	return user;
};

export interface IUser {
  _id?: mongoose.Types.ObjectId;
  password: string;
  userName: string;
  email: string;
  isDeleted?: boolean;
  role: 'Administrador' | 'Usuario' | 'Empresa' | 'Gobierno';
  favorites?: mongoose.Types.ObjectId[];
  following?: mongoose.Types.ObjectId[]; 
  balance?: Map<string, number>;
  purchases?: Array<{
    droneId: mongoose.Types.ObjectId;
    model: string;
    price: number;
    currency: string;
    images?: string[];
    details?: string;
    category?: string;
    condition?: string;
    location?: string;
    contact?: string;
    date: Date;
  }>;
  sales?: Array<{
    droneId: mongoose.Types.ObjectId;
    model: string;
    price: number;
    currency: string;
    images?: string[];
    details?: string;
    category?: string;
    condition?: string;
    location?: string;
    contact?: string;
    date: Date;
  }>;
}


const User = mongoose.model('User', userSchema);
export default User;<|MERGE_RESOLUTION|>--- conflicted
+++ resolved
@@ -8,46 +8,41 @@
 	isDeleted: { type: Boolean, default: false },
 	role     : { type: String, enum: ['Administrador', 'Usuario', 'Empresa', 'Gobierno'], default: 'Usuario' },
 
-<<<<<<< HEAD
 	favorites: [{ type: mongoose.Schema.Types.ObjectId, ref: 'Drone', default: [] }],
 	following: [{ type: mongoose.Schema.Types.ObjectId, ref: 'User', default: [] }], 
-=======
-  favorites: [{ type: mongoose.Schema.Types.ObjectId, ref: 'Drone', default: [] }],
-  following: [{ type: mongoose.Schema.Types.ObjectId, ref: 'User', default: [] }], 
 
-  balance: {
-    type: Map,
-    of: Number,
-    default: undefined // Usar undefined para evitar problemas con {}
-  },
+	balance: {
+		type: Map,
+		of: Number,
+		default: undefined // Usar undefined para evitar problemas con {}
+	},
 
-  purchases: [{
-    droneId: { type: mongoose.Schema.Types.ObjectId, ref: 'Drone' },
-    model: String,
-    price: Number,
-    currency: String,
-    images: [String],
-    details: String,
-    category: String,
-    condition: String,
-    location: String,
-    contact: String,
-    date: { type: Date, default: Date.now }
-  }],
-  sales: [{
-    droneId: { type: mongoose.Schema.Types.ObjectId, ref: 'Drone' },
-    model: String,
-    price: Number,
-    currency: String,
-    images: [String],
-    details: String,
-    category: String,
-    condition: String,
-    location: String,
-    contact: String,
-    date: { type: Date, default: Date.now }
-  }],
->>>>>>> de85b954
+	purchases: [{
+		droneId: { type: mongoose.Schema.Types.ObjectId, ref: 'Drone' },
+		model: String,
+		price: Number,
+		currency: String,
+		images: [String],
+		details: String,
+		category: String,
+		condition: String,
+		location: String,
+		contact: String,
+		date: { type: Date, default: Date.now }
+	}],
+	sales: [{
+		droneId: { type: mongoose.Schema.Types.ObjectId, ref: 'Drone' },
+		model: String,
+		price: Number,
+		currency: String,
+		images: [String],
+		details: String,
+		category: String,
+		condition: String,
+		location: String,
+		contact: String,
+		date: { type: Date, default: Date.now }
+	}],
 });
 
   
