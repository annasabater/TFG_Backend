--- conflicted
+++ resolved
@@ -2,7 +2,6 @@
 import { ensureOwner } from '../middleware/isOwner.js';
 import { checkJwt } from '../middleware/session.js';
 import {
-<<<<<<< HEAD
 	createDroneHandler,
 	deleteDroneHandler,
 	getDronesHandler,
@@ -16,25 +15,10 @@
 	getFavoritesHandler,
 	getMyDronesHandler,
 	purchaseDroneHandler,
-=======
-  createDroneHandler,
-  deleteDroneHandler,
-  getDronesHandler,
-  getDroneByIdHandler,
-  updateDroneHandler,
-  addDroneReviewHandler,
-  getDronesByCategoryHandler,
-  getDronesByPriceRangeHandler,
-  addFavoriteHandler,
-  removeFavoriteHandler,
-  getFavoritesHandler,
-  getMyDronesHandler,
-  purchaseDroneHandler,
-  purchaseMultipleDronesHandler, // <--- añadido
-  getDroneConvertedPriceHandler,
-  getUserPurchaseHistoryHandler,
-  getUserSalesHistoryHandler,
->>>>>>> de85b954
+	purchaseMultipleDronesHandler, // <--- añadido
+	getDroneConvertedPriceHandler,
+	getUserPurchaseHistoryHandler,
+	getUserSalesHistoryHandler,
 } from '../controllers/drone_controller.js';
 import { uploadImages, validateMinImages } from '../middleware/upload.js';
 
@@ -628,10 +612,10 @@
  *         description: Uno o más drones no encontrados
  */
 router.post(
-  '/drones/purchase-multiple',
-  generalRateLimiter,
-  checkJwt,
-  purchaseMultipleDronesHandler
+	'/drones/purchase-multiple',
+	generalRateLimiter,
+	checkJwt,
+	purchaseMultipleDronesHandler
 );
 
 /**
@@ -769,4 +753,5 @@
  */
 router.get('/users/:userId/sales-history', getUserSalesHistoryHandler);
 
-export default router;+export default router;
+// Mantener todas las rutas nuevas de la tienda: compra, compra múltiple, historial, conversión de precios, balance, etc.