// src/server.ts
// trigger actions
import express        from 'express';
import http           from 'http';
import mongoose       from 'mongoose';
import dotenv         from 'dotenv';
import path           from 'path';
import cookieParser   from 'cookie-parser';
import { Server }     from 'socket.io';
import session from 'express-session';
import passport from './middleware/googleAuth.js';


import userRoutes     from './routes/user_routes.js';
import forumRoutes    from './routes/forum_routes.js';
import droneRoutes    from './routes/drone_routes.js';
import authRoutes     from './routes/auth_routes.js';
import messageRoutes  from './routes/message_routes.js';
import sessionRoutes  from './routes/session_routes.js';
import socialRoutes   from './routes/social_routes.js';
import commentRoutes  from './routes/comment_routes.js';

import { corsHandler }     from './middleware/corsHandler.js';
import { loggingHandler }  from './middleware/loggingHandler.js';
import { routeNotFound }   from './middleware/routeNotFound.js';
import { UPLOAD_DIR }      from './middleware/upload.js';     
import swaggerUi           from 'swagger-ui-express';
import swaggerJSDoc        from 'swagger-jsdoc';

import { verifyToken } from './utils/jwtHandler.js';
import User            from './models/user_models.js';
import { Message }     from './models/message_models.js';
import notificationRoutes from './routes/notification_routes.js';
import { fileURLToPath } from 'url';

const __filename = fileURLToPath(import.meta.url);
const __dirname  = path.dirname(__filename);

<<<<<<< HEAD
// 2) Carga el .env desde la carpeta raíz (un nivel arriba de build/)
dotenv.config({
	path: path.resolve(__dirname, '../.env'),
});
=======
dotenv.config();
>>>>>>> 55cf5f3c

const app        = express();
const LOCAL_PORT = process.env.SERVER_PORT || 9000;
const SERVER_URL = process.env.SERVER_URL || `http://localhost:${LOCAL_PORT}`;

// Configuración de Swagger
const path_constant = process.env.SWAGGER_PATH || './routes/*.js';
const swaggerOptions = {
	definition: {
		openapi: '3.0.0',
		info: {
			title: 'API de Usuarios',
			version: '1.0.0',
			description: 'Documentación de la API de Usuarios'
		},
		tags: [
			{
				name: 'Users',
				description: 'Rutas relacionadas con la gestión de usuarios',
			},
			{
				name: 'Forum',
				description: 'Rutas relacionadas con el forum',
			},
			{
				name: 'Drones',
				description: 'Rutas relacionadas con el drone',
			},
			{
				name: 'Main',
				description: 'Rutas principales de la API',
			},
			{ 
				name: 'Payments', 
				description: 'Procesamiento de pagos' ,
			},
			{ 
				name: 'Messages', 
				description: 'Mensajería entre usuarios' ,
			},
			{ 
				name: 'Juegos', 
				description: 'Juegos entre usuarios' ,
			},
			{ 
				name: 'Social media', 
				description: 'Red social de usuarios' ,
			},
			{ 
				name: 'Auth', 
				description: 'Registro y Login de usuarios' ,
			},
			{
				name: 'Notifications',
				description: 'Endpoints per gestionar notificacions (likes, comentaris, seguiments)'
			}
		],
		servers: [
			{
				url: SERVER_URL
			}
		]
	},
	apis: [path_constant] 
};
const swaggerSpec = swaggerJSDoc(swaggerOptions);

// Middlewares globales
app.use('/api-docs', swaggerUi.serve, swaggerUi.setup(swaggerSpec));
app.use(express.json());
app.use(cookieParser());
app.use(loggingHandler);
app.use(corsHandler);

app.use(session({
  secret: process.env.SECRET_TOKEN || 'my-secret-token',
  resave: false,
  saveUninitialized: false,
}));
app.use(passport.initialize());
app.use(passport.session());

// Rutas REST
app.use('/api', userRoutes);
app.use('/api', forumRoutes);
app.use('/api', droneRoutes);
app.use('/api', sessionRoutes);
app.use('/api', authRoutes);
app.use('/api', messageRoutes);
app.use('/api', socialRoutes);
app.use('/api', commentRoutes);
app.use('/api', notificationRoutes);
app.use('/uploads', express.static(UPLOAD_DIR));


// Ruta de prueba
app.get('/', (_req, res) => {
	res.send('Welcome to my API');
});

// Conexión a MongoDB
mongoose.connect(process.env.MONGODB_URI || 'mongodb://localhost:27017/ExampleDatabase')
	.then(() => console.log('Connected to DB'))
	.catch(error => console.error('DB Connection Error:', error));

// --- Configuración de Socket.IO ---
// Creamos servidor HTTP a partir de Express
const httpServer = http.createServer(app);
const io = new Server(httpServer, { cors: { origin: '*' } });

const gameState: {
  [sessionId: string]: {
    fences: { drone: string; geometry: any }[];
    obstacles: { drone: string; geometry: any }[];
  };
} = {};

//  Namespace de alumnos (/jocs)
const jocsNsp = io.of('/jocs');
const competitorEmails = new Set([
	'dron_azul1@upc.edu',
	'dron_verde1@upc.edu',
	'dron_rojo1@upc.edu',
	'dron_amarillo1@upc.edu',
]);


jocsNsp.use(async (socket, next) => {
	// Si viene como espectador, saltamos autenticación
	if (socket.handshake.query?.spectator === 'true') {
		return next();
	}

	// Autenticación normal para drones competidores
	try {
		const token = socket.handshake.auth?.token;
		if (!token) throw new Error('No token');
		const payload = verifyToken(token);
		const user = await User.findById((payload as any).id);
		if (!user || user.isDeleted || !competitorEmails.has(user.email)) {
			throw new Error('Unauthorized');
		}
		socket.data.userId = user._id.toString();
		socket.data.email  = user.email;
		next();
	} catch (err) {
		next(new Error('Authentication error'));
	}
});

jocsNsp.on('connection', socket => {
	// Limpieza al desconectar
	socket.on('disconnect', () => {
		for (const [sessionId, room] of jocsNsp.adapter.rooms) {
			if (room.has(socket.id) && room.size === 0) {
				delete gameState[sessionId];
			}
		}
	});

	// Unirse a sesión
	socket.on('join', ({ sessionId }) => {
		socket.join(sessionId);

		const room = jocsNsp.adapter.rooms.get(sessionId) ?? new Set();

		const connectedEmails = Array.from(room)
			.map(id => jocsNsp.sockets.get(id)?.data?.email)
			.filter((e): e is string => Boolean(e));

		const competitorConnected = connectedEmails
			.filter(email => competitorEmails.has(email));

		const count = competitorConnected.length;

		// Aviso a alumnos y profesor
		jocsNsp.to(sessionId).emit('waiting', {
			msg: `Esperando jugadores: ${count}`,
			drones: competitorConnected
		});
		profNsp.emit('lobbyUpdate', { sessionId, count });


		// Reemisión de estado actual (fences & obstacles)
		if (!gameState[sessionId]) {
			gameState[sessionId] = { fences: [], obstacles: [] };
		}
		const state = gameState[sessionId];
		state.fences.forEach(({ drone, geometry }) => {
			socket.emit('state_update', {
				drone, action: 'fence_add', payload: { geometry }
			});
		});
		state.obstacles.forEach(({ drone, geometry }) => {
			socket.emit('state_update', {
				drone, action: 'obstacle_add', payload: { geometry }
			});
		});
	});

	// Fin de partida
	socket.on('game_ended', ({ sessionId }) => {
		delete gameState[sessionId];
		jocsNsp.to(sessionId).emit('game_ended', { sessionId });
	});

	// Comandos de control
	socket.on('control', ({ sessionId, action, payload }) => {
		const update = {
			drone:  socket.data.email,
			action,
			payload,
			by:     socket.data.userId
		};
		jocsNsp.to(sessionId).emit('state_update', update);
	});

	// Telemetría
	socket.on('telemetry', ({ sessionId, drone, lat, lon, heading }) => {
		jocsNsp.to(sessionId).emit('state_update', {
			drone,
			action: 'telemetry',
			payload: { lat, lon, heading }
		});
	});

	// Balas
	socket.on('bullet', ({ sessionId, drone, bulletId, lat, lon, event }) => {
		jocsNsp.to(sessionId).emit('state_update', {
			drone,
			action: `bullet_${event}`,
			payload: { bulletId, lat, lon }
		});
	});

	// Fences
	socket.on('fence', ({ sessionId, drone, fenceType, geometry, event }) => {
		if (!gameState[sessionId]) {
			gameState[sessionId] = { fences: [], obstacles: [] };
		}
		if (event === 'add') {
			const exists = gameState[sessionId].fences
				.some(f => f.drone === drone && JSON.stringify(f.geometry) === JSON.stringify(geometry));
			if (!exists) {
				gameState[sessionId].fences.push({ drone, geometry });
			}
		} else if (event === 'remove') {
			gameState[sessionId].fences = [];
		}
		jocsNsp.to(sessionId).emit('state_update', {
			drone,
			action: `fence_${event}`,
			payload: { fenceType, geometry }
		});
	});

	socket.on('score', ({ sessionId, drone, score }) => {
		jocsNsp.to(sessionId).emit('state_update', {
			drone,
			action : 'score_update',
			payload: { score }
		});
	});

	socket.on('drone_state', ({ sessionId, drone, state }) => {
		jocsNsp.to(sessionId).emit('state_update', {
			drone,
			action : 'state',
			payload: { state }
		});
	});

	socket.on('obstacle', ({ sessionId, drone, type, geometry, event }) => {
		if (!gameState[sessionId]) {
			gameState[sessionId] = { fences: [], obstacles: [] };
		}
		if (event === 'add') {
			gameState[sessionId].obstacles.push({ drone, geometry });
		} else if (event === 'remove') {
			gameState[sessionId].obstacles = gameState[sessionId].obstacles
				.filter(obs => JSON.stringify(obs.geometry) !== JSON.stringify(geometry));
		}
		jocsNsp.to(sessionId).emit('state_update', {
			drone,
			action: `obstacle_${event}`,
			payload: { type, geometry }
		});
	});
});


// Namespace del profesor (/professor)
const profNsp = io.of('/professor');

// Autenticación por clave ADMIN_KEY
profNsp.use((socket, next) => {
	const key = socket.handshake.auth?.key;
	if (key === process.env.ADMIN_KEY) return next();
	next(new Error('Not authorized'));
});

profNsp.on('connection', socket => {
	console.log('Profesor conectado');
	socket.on('startCompetition', ({ sessionId }) => {
		jocsNsp.to(sessionId).emit('game_started', { sessionId });
	});

	socket.on('endCompetition', ({ sessionId, results }) => {
		jocsNsp.to(sessionId).emit('game_ended', { sessionId, results });
	});
});

// --- Namespace de chat entre usuarios ---
export const chatNsp = io.of('/chat');

chatNsp.use(async (socket, next) => {
	try {
		const token = socket.handshake.auth?.token;
		if (!token) throw new Error('No token');
		const payload = verifyToken(token);
		if (!payload) throw new Error('Invalid token');
		const user = await User.findById((payload as any).id);
		if (!user || user.isDeleted) throw new Error('Unauthorized');
		socket.data.userId = user._id.toString();
		next();
	} catch {
		next(new Error('Authentication error'));
	}
});

chatNsp.on('connection', socket => {
	const uid = socket.data.userId;
	socket.join(uid);  // cada usuario en su “room”
	console.log(` Usuario ${uid} conectado al chat`);
	socket.on('send_message', async ({ senderId, receiverId, content }) => {
		try {
			if (!senderId || !receiverId || !content) {
				console.warn('Faltan datos en send_message');
				return;
			}

			// Guardar el mensaje en MongoDB
			const newMsg = new Message({ senderId, receiverId, content });
			await newMsg.save();

			const messagePayload = {
				senderId,
				receiverId,
				content,
				timestamp: newMsg.createdAt,
			};

			// Emitir al receptor (si está conectado)
			chatNsp.to(receiverId).emit('new_message', messagePayload);

			// Emitir al remitente también (para confirmar envío)
			socket.emit('new_message', messagePayload);
		} catch (err) {
			console.error('Error al guardar o enviar mensaje:', err);
		}
	});
});

app.use(routeNotFound);

httpServer.listen(Number(LOCAL_PORT), '0.0.0.0', () => {
	console.log(`API y WS corriendo en puerto ${LOCAL_PORT}`);
});
<|MERGE_RESOLUTION|>--- conflicted
+++ resolved
@@ -8,7 +8,6 @@
 import cookieParser   from 'cookie-parser';
 import { Server }     from 'socket.io';
 import session from 'express-session';
-import passport from './middleware/googleAuth.js';
 
 
 import userRoutes     from './routes/user_routes.js';
@@ -36,14 +35,8 @@
 const __filename = fileURLToPath(import.meta.url);
 const __dirname  = path.dirname(__filename);
 
-<<<<<<< HEAD
 // 2) Carga el .env desde la carpeta raíz (un nivel arriba de build/)
-dotenv.config({
-	path: path.resolve(__dirname, '../.env'),
-});
-=======
-dotenv.config();
->>>>>>> 55cf5f3c
+dotenv.config({path: path.resolve(__dirname, '../.env'),});
 
 const app        = express();
 const LOCAL_PORT = process.env.SERVER_PORT || 9000;
@@ -52,13 +45,13 @@
 // Configuración de Swagger
 const path_constant = process.env.SWAGGER_PATH || './routes/*.js';
 const swaggerOptions = {
-	definition: {
-		openapi: '3.0.0',
-		info: {
-			title: 'API de Usuarios',
-			version: '1.0.0',
-			description: 'Documentación de la API de Usuarios'
-		},
+  definition: {
+    openapi: '3.0.0',
+    info: {
+      title: 'API de Usuarios',
+      version: '1.0.0',
+      description: 'Documentación de la API de Usuarios'
+    },
 		tags: [
 			{
 				name: 'Users',
@@ -118,13 +111,7 @@
 app.use(loggingHandler);
 app.use(corsHandler);
 
-app.use(session({
-  secret: process.env.SECRET_TOKEN || 'my-secret-token',
-  resave: false,
-  saveUninitialized: false,
-}));
-app.use(passport.initialize());
-app.use(passport.session());
+app.use(session({ secret: process.env.SECRET_TOKEN || 'my-secret-token', resave: false,saveUninitialized: false,}));
 
 // Rutas REST
 app.use('/api', userRoutes);
