--- conflicted
+++ resolved
@@ -1,16 +1,13 @@
 //src/server.ts
-/*import express from 'express';
+import express from 'express';
 import mongoose from 'mongoose';
 import dotenv from 'dotenv';
 import userRoutes from './routes/user_routes.js'; // Nota el .js al final
 import forumRoutes from './routes/forum_routes.js'; // Nota el .js al final
 import droneRoutes from './routes/drone_routes.js'; // Nota el .js al final
 import gameRoutes from './routes/game_routes.js';
-<<<<<<< HEAD
-import sessionRoutes from './routes/session_routes.js';
-=======
 import authRoutes from './routes/auth_routes.js';
->>>>>>> 9d43210d
+import sessionRoutes from './routes/session_routes.js'; // Nota el .js al final
 //import messageRoutes from './routes/message_routes.js'
 import { corsHandler } from './middleware/corsHandler.js';
 import { loggingHandler } from './middleware/loggingHandler.js';
@@ -62,13 +59,8 @@
                 description: 'Juegos entre usuarios' ,
             },
             { 
-<<<<<<< HEAD
-                name: 'Sesión', 
-                description: 'Sesión de juego' ,
-=======
                 name: 'Auth', 
                 description: 'Registro y Login de usuarios' ,
->>>>>>> 9d43210d
             }
           ],
         servers: [
@@ -113,255 +105,4 @@
 app.listen(LOCAL_PORT, () => {
     console.log('Server listening on port: ' + LOCAL_PORT);
     console.log(`Swagger disponible a http://localhost:${LOCAL_PORT}/api-docs`);
-});
-*/
-
-//http://localhost:9000/api-docs/#/
-// src/server.ts
-
-import dotenv from 'dotenv';
-dotenv.config();
-
-import express from 'express';
-import http from 'http';
-import { Server as IOServer, Socket } from 'socket.io';
-import mongoose from 'mongoose';
-import jwt from 'jsonwebtoken';
-
-import userRoutes from './routes/user_routes.js';
-import forumRoutes from './routes/forum_routes.js';
-import droneRoutes from './routes/drone_routes.js';
-import gameRoutes from './routes/game_routes.js';
-import sessionRoutes from './routes/session_routes.js';
-
-import { corsHandler } from './middleware/corsHandler.js';
-import { loggingHandler } from './middleware/loggingHandler.js';
-import { routeNotFound } from './middleware/routeNotFound.js';
-import swaggerUi from 'swagger-ui-express';
-import swaggerJSDoc from 'swagger-jsdoc';
-
-import { joinLobby, listPending, acceptPlayers } from './service/session_service.js';
-import { startGameOnEngine, sendCommandToEngine } from './service/engine_service.js';
-
-import path from 'path';
-import { fileURLToPath } from 'url';
-
-
-
-// Esto recrea __dirname en ES‑Modules
-const __filename = fileURLToPath(import.meta.url);
-const __dirname  = path.dirname(__filename);
-
-const app = express();
-const server = http.createServer(app);
-const io = new IOServer(server, { cors: { origin: '*' } });
-
-const PORT = process.env.SERVER_PORT || 9000;
-
-// Swagger setup
-// Swagger setup
-const swaggerOptions = {
-  definition: {
-    openapi: '3.0.0',
-    info: {
-      title: 'API de la Plataforma',
-      version: '1.0.0',
-      description: 'Documentación de la API'
-    },
-    servers: [{ url: `http://localhost:${PORT}` }],
-    components: {
-      schemas: {
-        User: {
-          type: 'object',
-          properties: {
-            _id:       { type: 'string' },
-            userName:  { type: 'string' },
-            email:     { type: 'string' },
-            role:      { type: 'string', enum: ['Administrador','Usuario','Empresa','Gobierno'] },
-            isDeleted: { type: 'boolean' }
-          },
-          required: ['_id','userName','email','role']
-        }
-      }
-    }
-  },
-  apis: [ path.join(__dirname, 'routes/*.js') ]
-};
-
-
-app.use('/api-docs', swaggerUi.serve, swaggerUi.setup(swaggerJSDoc(swaggerOptions)));
-
-// Middlewares
-app.use(express.json());
-app.use(loggingHandler);
-app.use(corsHandler);
-
-// REST routes
-app.use('/api', userRoutes);
-app.use('/api', forumRoutes);
-app.use('/api', droneRoutes);
-app.use('/api', gameRoutes);
-app.use('/api', sessionRoutes);
-
-// Competition endpoints
-// Obtener jugadores registrados y mapeo email->color
-app.get('/api/jocs/players', (_req, res) => {
-  res.json({
-    players: Array.from(competitors),
-    mapping: competitorColors
-  });
-});
-
-// Iniciar partida desde Python
-app.post('/api/jocs/start', (_req, res) => {
-  // Notifica a todos en la sala de espera
-  jocsNS.to('waiting').emit('game_started', { mapping: competitorColors });
-  return res.status(200).json({ ok: true });
-});
-
-// 404 handler
-app.use(routeNotFound);
-
-// Healthcheck
-app.get('/', (_req, res) => res.send('Welcome to my API'));
-
-// MongoDB connection
-mongoose
-  .connect(process.env.MONGODB_URI || 'mongodb://localhost:27017/ExampleDatabase')
-  .then(() => console.log('Connected to DB'))
-  .catch(err => console.error('DB Connection Error:', err));
-
-// Socket.IO: Lobby namespace
-const lobbyNS = io.of('/lobby');
-lobbyNS.use((socket, next) => {
-  const token = socket.handshake.auth.token;
-  if (!token) return next(new Error('No token provided'));
-  try {
-    const decoded = jwt.verify(token, process.env.JWT_SECRET!);
-    socket.data.user = decoded;
-    next();
-  } catch (error: any) {
-    next(new Error(error.message || 'Invalid token'));
-  }
-});
-
-lobbyNS.on('connection', socket => {
-  const userId = String(socket.data.user.id);
-  socket.join(userId);
-
-  socket.on('join_lobby', async ({ sessionId }) => {
-    try {
-      await joinLobby(sessionId, userId);
-      const pending = await listPending(userId);
-      lobbyNS.to(userId).emit('lobby_update', { sessionId, participants: pending });
-    } catch (error: any) {
-      socket.emit('error', { message: error.message });
-    }
-  });
-
-  socket.on('select_players', async ({ sessionId, userIds }) => {
-    try {
-      const sess = await acceptPlayers(sessionId, userIds);
-      userIds.forEach((pid: string) => {
-        lobbyNS.to(pid).emit('game_start', {
-          sessionId: sess._id,
-          scenario: sess.scenario,
-          mode: sess.mode
-        });
-      });
-      await startGameOnEngine(sess);
-    } catch (error: any) {
-      socket.emit('error', { message: error.message });
-    }
-  });
-});
-
-// Socket.IO: Game namespace
-const gameNS = io.of('/game');
-gameNS.use((socket, next) => {
-  const token = socket.handshake.auth.token;
-  if (!token) return next(new Error('No token provided'));
-  try {
-    const decoded = jwt.verify(token, process.env.JWT_SECRET!);
-    socket.data.user = decoded;
-    next();
-  } catch (error: any) {
-    next(new Error(error.message || 'Invalid token'));
-  }
-});
-
-gameNS.on('connection', socket => {
-  socket.on('command', async (cmd: any) => {
-    try {
-      await sendCommandToEngine(cmd);
-    } catch (error: any) {
-      socket.emit('error', { message: error.message });
-    }
-  });
-});
-
-// Competition namespace
-const competitorEmails = new Set<string>([
-  'dron_azul1@upc.edu',
-  'dron_verde1@upc.edu',
-  'dron_rojo1@upc.edu',
-  'dron_amarillo1@upc.edu',
-]);
-const competitorColors: Record<string, string> = {
-  'dron_azul1@upc.edu': 'blue',
-  'dron_verde1@upc.edu': 'green',
-  'dron_rojo1@upc.edu': 'red',
-  'dron_amarillo1@upc.edu': 'yellow',
-};
-const competitors = new Set<string>();
-let pythonSocket: Socket | null = null;
-
-const jocsNS = io.of('/jocs');
-jocsNS.use((socket, next) => {
-  const token = socket.handshake.auth.token;
-  if (!token) return next(new Error('No token provided'));
-  try {
-    const decoded = jwt.verify(token, process.env.JWT_SECRET!);
-    socket.data.user = decoded;
-    return next();
-  } catch (error: any) {
-    next(new Error(error.message || 'Invalid token'));
-  }
-});
-
-jocsNS.on('connection', socket => {
-  const email: string = socket.data.user.email;
-  if (!competitorEmails.has(email)) {
-    socket.emit('error', { message: 'Usuario no autorizado para competir' });
-    socket.disconnect();
-    return;
-  }
-
-  // Evento de unión a sala de espera
-  socket.on('join', () => {
-    competitors.add(email);
-    socket.join('waiting');
-    jocsNS.to('waiting').emit('waiting', { msg: 'Esperando a que comience la partida...' });
-  });
-
-  // Registro del script Python
-  socket.on('registerPython', () => {
-    pythonSocket = socket;
-  });
-
-  // Comando de control desde Flutter
-  socket.on('control', data => {
-    if (pythonSocket) pythonSocket.emit('control', data);
-  });
-
-  // Inicio de partida solicitado por participantes (solo Python debe llamar)
-  socket.on('start_game', () => {
-    // Python cliente llama este evento para iniciar
-    jocsNS.to('waiting').emit('game_started', { mapping: competitorColors });
-  });
-});
-
-// Start server
-server.listen(PORT, () => {
-  console.log(`Server listening on port ${PORT}`);
 });